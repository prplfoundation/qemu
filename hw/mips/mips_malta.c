--- conflicted
+++ resolved
@@ -638,13 +638,8 @@
     /* Second part of the bootloader */
     p = (uint32_t *) (base + 0x580);
 
-<<<<<<< HEAD
-    if (semihosting_enabled) {
-        /* Preserve a0 content when semihosting is enabled. */
-=======
     if (semihosting_get_argc()) {
         /* Preserve a0 content as arguments have been passed */
->>>>>>> 0d507c48
         stl_p(p++, 0x00000000);                         /* nop */
     } else {
         stl_p(p++, 0x24040002);                         /* addiu a0, zero, 2 */
