/*
 * QEMU MIPS timer support
 *
 * Permission is hereby granted, free of charge, to any person obtaining a copy
 * of this software and associated documentation files (the "Software"), to deal
 * in the Software without restriction, including without limitation the rights
 * to use, copy, modify, merge, publish, distribute, sublicense, and/or sell
 * copies of the Software, and to permit persons to whom the Software is
 * furnished to do so, subject to the following conditions:
 *
 * The above copyright notice and this permission notice shall be included in
 * all copies or substantial portions of the Software.
 *
 * THE SOFTWARE IS PROVIDED "AS IS", WITHOUT WARRANTY OF ANY KIND, EXPRESS OR
 * IMPLIED, INCLUDING BUT NOT LIMITED TO THE WARRANTIES OF MERCHANTABILITY,
 * FITNESS FOR A PARTICULAR PURPOSE AND NONINFRINGEMENT. IN NO EVENT SHALL
 * THE AUTHORS OR COPYRIGHT HOLDERS BE LIABLE FOR ANY CLAIM, DAMAGES OR OTHER
 * LIABILITY, WHETHER IN AN ACTION OF CONTRACT, TORT OR OTHERWISE, ARISING FROM,
 * OUT OF OR IN CONNECTION WITH THE SOFTWARE OR THE USE OR OTHER DEALINGS IN
 * THE SOFTWARE.
 */

#include "hw/hw.h"
#include "hw/mips/cpudevs.h"
#include "qemu/timer.h"
#include "sysemu/kvm.h"

#define TIMER_PERIOD 10 /* 10 ns period for 100 Mhz frequency */

/* XXX: do not use a global */
uint32_t cpu_mips_get_random (CPUMIPSState *env)
{
    static uint32_t seed = 1;
    static uint32_t prev_idx = 0;
    uint32_t idx;
    uint32_t nb_rand_tlb = env->tlb->nb_tlb - env->CP0_Wired;

    if (nb_rand_tlb == 1) {
        return env->tlb->nb_tlb - 1;
    }

    /* Don't return same value twice, so get another value */
    do {
<<<<<<< HEAD
        lfsr = (lfsr >> 1) ^ (-(lfsr & 1u) & 0xd0000001u);
        idx = lfsr % nb_rand_tlb + env->CP0_Wired;
=======
        /* Use a simple algorithm of Linear Congruential Generator
         * from ISO/IEC 9899 standard. */
        seed = 1103515245 * seed + 12345;
        idx = (seed >> 16) % nb_rand_tlb + env->CP0_Wired;
>>>>>>> d5600def
    } while (idx == prev_idx);
    prev_idx = idx;
    return idx;
}

/* MIPS R4K timer */
static void cpu_mips_timer_update(CPUMIPSState *env)
{
    uint64_t now, next;
    uint32_t wait;

    now = qemu_clock_get_ns(QEMU_CLOCK_VIRTUAL);
    wait = env->CP0_Compare - env->CP0_Count - (uint32_t)(now / TIMER_PERIOD);
    next = now + (uint64_t)wait * TIMER_PERIOD;
    timer_mod(env->timer, next);
}

/* Expire the timer.  */
static void cpu_mips_timer_expire(CPUMIPSState *env)
{
    cpu_mips_timer_update(env);
    if (env->insn_flags & ISA_MIPS32R2) {
        env->CP0_Cause |= 1 << CP0Ca_TI;
    }
    qemu_irq_raise(env->irq[(env->CP0_IntCtl >> CP0IntCtl_IPTI) & 0x7]);
}

uint32_t cpu_mips_get_count (CPUMIPSState *env)
{
    if (env->CP0_Cause & (1 << CP0Ca_DC)) {
        return env->CP0_Count;
    } else {
        uint64_t now;

        now = qemu_clock_get_ns(QEMU_CLOCK_VIRTUAL);
        if (timer_pending(env->timer)
            && timer_expired(env->timer, now)) {
            /* The timer has already expired.  */
            cpu_mips_timer_expire(env);
        }

        return env->CP0_Count + (uint32_t)(now / TIMER_PERIOD);
    }
}

void cpu_mips_store_count (CPUMIPSState *env, uint32_t count)
{
    /*
     * This gets called from cpu_state_reset(), potentially before timer init.
     * So env->timer may be NULL, which is also the case with KVM enabled so
     * treat timer as disabled in that case.
     */
    if (env->CP0_Cause & (1 << CP0Ca_DC) || !env->timer)
        env->CP0_Count = count;
    else {
        /* Store new count register */
        env->CP0_Count = count -
               (uint32_t)(qemu_clock_get_ns(QEMU_CLOCK_VIRTUAL) / TIMER_PERIOD);
        /* Update timer timer */
        cpu_mips_timer_update(env);
    }
}

void cpu_mips_store_compare (CPUMIPSState *env, uint32_t value)
{
    env->CP0_Compare = value;
    if (!(env->CP0_Cause & (1 << CP0Ca_DC)))
        cpu_mips_timer_update(env);
    if (env->insn_flags & ISA_MIPS32R2)
        env->CP0_Cause &= ~(1 << CP0Ca_TI);
    qemu_irq_lower(env->irq[(env->CP0_IntCtl >> CP0IntCtl_IPTI) & 0x7]);
}

void cpu_mips_start_count(CPUMIPSState *env)
{
    cpu_mips_store_count(env, env->CP0_Count);
}

void cpu_mips_stop_count(CPUMIPSState *env)
{
    /* Store the current value */
    env->CP0_Count += (uint32_t)(qemu_clock_get_ns(QEMU_CLOCK_VIRTUAL) /
                                 TIMER_PERIOD);
}

static void mips_timer_cb (void *opaque)
{
    CPUMIPSState *env;

    env = opaque;
#if 0
    qemu_log("%s\n", __func__);
#endif

    if (env->CP0_Cause & (1 << CP0Ca_DC))
        return;

    /* ??? This callback should occur when the counter is exactly equal to
       the comparator value.  Offset the count by one to avoid immediately
       retriggering the callback before any virtual time has passed.  */
    env->CP0_Count++;
    cpu_mips_timer_expire(env);
    env->CP0_Count--;
}

void cpu_mips_clock_init (CPUMIPSState *env)
{
    /*
     * If we're in KVM mode, don't create the periodic timer, that is handled in
     * kernel.
     */
    if (!kvm_enabled()) {
        env->timer = timer_new_ns(QEMU_CLOCK_VIRTUAL, &mips_timer_cb, env);
    }
}<|MERGE_RESOLUTION|>--- conflicted
+++ resolved
@@ -41,15 +41,10 @@
 
     /* Don't return same value twice, so get another value */
     do {
-<<<<<<< HEAD
-        lfsr = (lfsr >> 1) ^ (-(lfsr & 1u) & 0xd0000001u);
-        idx = lfsr % nb_rand_tlb + env->CP0_Wired;
-=======
         /* Use a simple algorithm of Linear Congruential Generator
          * from ISO/IEC 9899 standard. */
         seed = 1103515245 * seed + 12345;
         idx = (seed >> 16) % nb_rand_tlb + env->CP0_Wired;
->>>>>>> d5600def
     } while (idx == prev_idx);
     prev_idx = idx;
     return idx;
