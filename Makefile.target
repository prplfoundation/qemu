# -*- Mode: makefile -*-

GENERATED_HEADERS = config-target.h
CONFIG_NO_PCI = $(if $(subst n,,$(CONFIG_PCI)),n,y)
CONFIG_NO_KVM = $(if $(subst n,,$(CONFIG_KVM)),n,y)
CONFIG_NO_XEN = $(if $(subst n,,$(CONFIG_XEN)),n,y)

include ../config-host.mak
include config-devices.mak
include config-target.mak
include $(SRC_PATH)/rules.mak
ifneq ($(HWDIR),)
include $(HWDIR)/config.mak
endif

TARGET_PATH=$(SRC_PATH)/target-$(TARGET_BASE_ARCH)
$(call set-vpath, $(SRC_PATH):$(TARGET_PATH):$(SRC_PATH)/hw)
ifdef CONFIG_LINUX
QEMU_CFLAGS += -I../linux-headers
endif
QEMU_CFLAGS += -I.. -I$(TARGET_PATH) -DNEED_CPU_H

include $(SRC_PATH)/Makefile.objs

ifdef CONFIG_USER_ONLY
# user emulator name
QEMU_PROG=qemu-$(TARGET_ARCH2)
else
# system emulator name
ifeq ($(TARGET_ARCH), i386)
QEMU_PROG=qemu$(EXESUF)
else
QEMU_PROG=qemu-system-$(TARGET_ARCH2)$(EXESUF)
endif
endif

PROGS=$(QEMU_PROG)
STPFILES=

ifndef CONFIG_HAIKU
LIBS+=-lm
endif

config-target.h: config-target.h-timestamp
config-target.h-timestamp: config-target.mak

ifdef CONFIG_SYSTEMTAP_TRACE
stap: $(QEMU_PROG).stp

ifdef CONFIG_USER_ONLY
TARGET_TYPE=user
else
TARGET_TYPE=system
endif

$(QEMU_PROG).stp:
	$(call quiet-command,sh $(SRC_PATH)/scripts/tracetool \
		--$(TRACE_BACKEND) \
		--binary $(bindir)/$(QEMU_PROG) \
		--target-arch $(TARGET_ARCH) \
		--target-type $(TARGET_TYPE) \
		--stap < $(SRC_PATH)/trace-events > $(QEMU_PROG).stp,"  GEN   $(QEMU_PROG).stp")
else
stap:
endif

all: $(PROGS) stap

# Dummy command so that make thinks it has done something
	@true

#########################################################
# cpu emulator library
libobj-y = exec.o translate-all.o cpu-exec.o translate.o
libobj-y += tcg/tcg.o
libobj-y += fpu/softfloat.o
libobj-y += op_helper.o helper.o
ifeq ($(TARGET_BASE_ARCH), i386)
libobj-y += cpuid.o
endif
libobj-$(CONFIG_NEED_MMU) += mmu.o
libobj-$(TARGET_ARM) += neon_helper.o iwmmxt_helper.o

libobj-y += disas.o

$(libobj-y): $(GENERATED_HEADERS)

# libqemu

translate.o: translate.c cpu.h

translate-all.o: translate-all.c cpu.h

tcg/tcg.o: cpu.h

# HELPER_CFLAGS is used for all the code compiled with static register
# variables
<<<<<<< HEAD
%_helper.o user-exec.o: QEMU_CFLAGS += $(HELPER_CFLAGS)
=======
op_helper.o cpu-exec.o user-exec.o: QEMU_CFLAGS += $(HELPER_CFLAGS)
>>>>>>> 82845826

# Note: this is a workaround. The real fix is to avoid compiling
# cpu_signal_handler() in user-exec.c.
signal.o: QEMU_CFLAGS += $(HELPER_CFLAGS)

#########################################################
# Linux user emulator target

ifdef CONFIG_LINUX_USER

$(call set-vpath, $(SRC_PATH)/linux-user:$(SRC_PATH)/linux-user/$(TARGET_ABI_DIR))

QEMU_CFLAGS+=-I$(SRC_PATH)/linux-user/$(TARGET_ABI_DIR) -I$(SRC_PATH)/linux-user
obj-y = main.o syscall.o strace.o mmap.o signal.o thunk.o \
      elfload.o linuxload.o uaccess.o gdbstub.o cpu-uname.o \
      qemu-malloc.o user-exec.o $(oslib-obj-y)

obj-$(TARGET_HAS_BFLT) += flatload.o

obj-$(TARGET_I386) += vm86.o

obj-i386-y += ioport-user.o

nwfpe-obj-y = fpa11.o fpa11_cpdo.o fpa11_cpdt.o fpa11_cprt.o fpopcode.o
nwfpe-obj-y += single_cpdo.o double_cpdo.o extended_cpdo.o
obj-arm-y +=  $(addprefix nwfpe/, $(nwfpe-obj-y))
obj-arm-y += arm-semi.o

obj-m68k-y += m68k-sim.o m68k-semi.o

$(obj-y) $(obj-$(TARGET_BASE_ARCH)-y): $(GENERATED_HEADERS)

obj-y += $(addprefix ../libuser/, $(user-obj-y))
obj-y += $(addprefix ../libdis-user/, $(libdis-y))
obj-y += $(libobj-y)

endif #CONFIG_LINUX_USER

#########################################################
# Darwin user emulator target

ifdef CONFIG_DARWIN_USER

$(call set-vpath, $(SRC_PATH)/darwin-user)

QEMU_CFLAGS+=-I$(SRC_PATH)/darwin-user -I$(SRC_PATH)/darwin-user/$(TARGET_ARCH)

# Leave some space for the regular program loading zone
LDFLAGS+=-Wl,-segaddr,__STD_PROG_ZONE,0x1000 -image_base 0x0e000000

LIBS+=-lmx

obj-y = main.o commpage.o machload.o mmap.o signal.o syscall.o thunk.o \
        gdbstub.o user-exec.o

obj-i386-y += ioport-user.o

$(obj-y) $(obj-$(TARGET_BASE_ARCH)-y): $(GENERATED_HEADERS)

obj-y += $(addprefix ../libuser/, $(user-obj-y))
obj-y += $(addprefix ../libdis-user/, $(libdis-y))
obj-y += $(libobj-y)

endif #CONFIG_DARWIN_USER

#########################################################
# BSD user emulator target

ifdef CONFIG_BSD_USER

$(call set-vpath, $(SRC_PATH)/bsd-user)

QEMU_CFLAGS+=-I$(SRC_PATH)/bsd-user -I$(SRC_PATH)/bsd-user/$(TARGET_ARCH)

obj-y = main.o bsdload.o elfload.o mmap.o signal.o strace.o syscall.o \
        gdbstub.o uaccess.o user-exec.o

obj-i386-y += ioport-user.o

$(obj-y) $(obj-$(TARGET_BASE_ARCH)-y): $(GENERATED_HEADERS)

obj-y += $(addprefix ../libuser/, $(user-obj-y))
obj-y += $(addprefix ../libdis-user/, $(libdis-y))
obj-y += $(libobj-y)

endif #CONFIG_BSD_USER

#########################################################
# System emulator target
ifdef CONFIG_SOFTMMU

obj-y = arch_init.o cpus.o monitor.o machine.o gdbstub.o balloon.o
# virtio has to be here due to weird dependency between PCI and virtio-net.
# need to fix this properly
obj-$(CONFIG_NO_PCI) += pci-stub.o
obj-$(CONFIG_VIRTIO) += virtio-blk.o virtio-balloon.o virtio-net.o virtio-serial-bus.o
obj-y += vhost_net.o
obj-$(CONFIG_VHOST_NET) += vhost.o
obj-$(CONFIG_REALLY_VIRTFS) += 9pfs/virtio-9p-device.o
obj-y += rwhandler.o
obj-$(CONFIG_KVM) += kvm.o kvm-all.o
obj-$(CONFIG_NO_KVM) += kvm-stub.o
LIBS+=-lz

QEMU_CFLAGS += $(VNC_TLS_CFLAGS)
QEMU_CFLAGS += $(VNC_SASL_CFLAGS)
QEMU_CFLAGS += $(VNC_JPEG_CFLAGS)
QEMU_CFLAGS += $(VNC_PNG_CFLAGS)

# xen support
obj-$(CONFIG_XEN) += xen-all.o xen_machine_pv.o xen_domainbuild.o xen-mapcache.o
obj-$(CONFIG_NO_XEN) += xen-stub.o

obj-i386-$(CONFIG_XEN) += xen_platform.o

# Inter-VM PCI shared memory
CONFIG_IVSHMEM =
ifeq ($(CONFIG_KVM), y)
  ifeq ($(CONFIG_PCI), y)
    CONFIG_IVSHMEM = y
  endif
endif
obj-$(CONFIG_IVSHMEM) += ivshmem.o

# Hardware support
obj-i386-y += vga.o
obj-i386-y += mc146818rtc.o i8259.o pc.o
obj-i386-y += cirrus_vga.o sga.o apic.o ioapic.o piix_pci.o
obj-i386-y += vmport.o
obj-i386-y += device-hotplug.o pci-hotplug.o smbios.o wdt_ib700.o
obj-i386-y += debugcon.o multiboot.o
obj-i386-y += pc_piix.o
obj-i386-$(CONFIG_KVM) += kvmclock.o
obj-i386-$(CONFIG_SPICE) += qxl.o qxl-logger.o qxl-render.o

# shared objects
obj-ppc-y = ppc.o
obj-ppc-y += vga.o
# PREP target
obj-ppc-y += i8259.o mc146818rtc.o
obj-ppc-y += ppc_prep.o
# OldWorld PowerMac
obj-ppc-y += ppc_oldworld.o
# NewWorld PowerMac
obj-ppc-y += ppc_newworld.o
# IBM pSeries (sPAPR)
ifeq ($(CONFIG_FDT)$(TARGET_PPC64),yy)
obj-ppc-y += spapr.o spapr_hcall.o spapr_rtas.o spapr_vio.o
obj-ppc-y += xics.o spapr_vty.o spapr_llan.o spapr_vscsi.o
endif
# PowerPC 4xx boards
obj-ppc-y += ppc4xx_devs.o ppc4xx_pci.o ppc405_uc.o ppc405_boards.o
obj-ppc-y += ppc440.o ppc440_bamboo.o
# PowerPC E500 boards
obj-ppc-y += ppce500_mpc8544ds.o mpc8544_guts.o
# PowerPC 440 Xilinx ML507 reference board.
obj-ppc-y += virtex_ml507.o
obj-ppc-$(CONFIG_KVM) += kvm_ppc.o
obj-ppc-$(CONFIG_FDT) += device_tree.o

# Xilinx PPC peripherals
obj-ppc-y += xilinx_intc.o
obj-ppc-y += xilinx_timer.o
obj-ppc-y += xilinx_uartlite.o
obj-ppc-y += xilinx_ethlite.o

# LM32 boards
obj-lm32-y += lm32_boards.o
obj-lm32-y += milkymist.o

# LM32 peripherals
obj-lm32-y += lm32_pic.o
obj-lm32-y += lm32_juart.o
obj-lm32-y += lm32_timer.o
obj-lm32-y += lm32_uart.o
obj-lm32-y += lm32_sys.o
obj-lm32-y += milkymist-ac97.o
obj-lm32-y += milkymist-hpdmc.o
obj-lm32-y += milkymist-memcard.o
obj-lm32-y += milkymist-minimac2.o
obj-lm32-y += milkymist-pfpu.o
obj-lm32-y += milkymist-softusb.o
obj-lm32-y += milkymist-sysctl.o
obj-lm32-$(CONFIG_OPENGL) += milkymist-tmu2.o
obj-lm32-y += milkymist-uart.o
obj-lm32-y += milkymist-vgafb.o
obj-lm32-y += framebuffer.o

obj-mips-y = mips_r4k.o mips_jazz.o mips_malta.o mips_mipssim.o
obj-mips-y += mips_addr.o mips_timer.o mips_int.o
obj-mips-y += vga.o i8259.o
obj-mips-y += g364fb.o jazz_led.o
obj-mips-y += gt64xxx.o mc146818rtc.o
obj-mips-y += cirrus_vga.o
obj-mips-$(CONFIG_FULONG) += bonito.o vt82c686.o mips_fulong2e.o

obj-microblaze-y = petalogix_s3adsp1800_mmu.o
obj-microblaze-y += petalogix_ml605_mmu.o

obj-microblaze-y += microblaze_pic_cpu.o
obj-microblaze-y += xilinx_intc.o
obj-microblaze-y += xilinx_timer.o
obj-microblaze-y += xilinx_uartlite.o
obj-microblaze-y += xilinx_ethlite.o
obj-microblaze-y += xilinx_axidma.o
obj-microblaze-y += xilinx_axienet.o

obj-microblaze-$(CONFIG_FDT) += device_tree.o

# Boards
obj-cris-y = cris_pic_cpu.o
obj-cris-y += cris-boot.o
obj-cris-y += etraxfs.o axis_dev88.o
obj-cris-y += axis_dev88.o

# IO blocks
obj-cris-y += etraxfs_dma.o
obj-cris-y += etraxfs_pic.o
obj-cris-y += etraxfs_eth.o
obj-cris-y += etraxfs_timer.o
obj-cris-y += etraxfs_ser.o

ifeq ($(TARGET_ARCH), sparc64)
obj-sparc-y = sun4u.o apb_pci.o
obj-sparc-y += vga.o
obj-sparc-y += mc146818rtc.o
obj-sparc-y += cirrus_vga.o
else
obj-sparc-y = sun4m.o lance.o tcx.o sun4m_iommu.o slavio_intctl.o
obj-sparc-y += slavio_timer.o slavio_misc.o sparc32_dma.o
obj-sparc-y += cs4231.o eccmemctl.o sbi.o sun4c_intctl.o leon3.o

# GRLIB
obj-sparc-y += grlib_gptimer.o grlib_irqmp.o grlib_apbuart.o
endif

obj-arm-y = integratorcp.o versatilepb.o arm_pic.o arm_timer.o
obj-arm-y += arm_boot.o pl011.o pl031.o pl050.o pl080.o pl110.o pl181.o pl190.o
obj-arm-y += versatile_pci.o
obj-arm-y += realview_gic.o realview.o arm_sysctl.o arm11mpcore.o a9mpcore.o
obj-arm-y += armv7m.o armv7m_nvic.o stellaris.o pl022.o stellaris_enet.o
obj-arm-y += pl061.o
obj-arm-y += arm-semi.o
obj-arm-y += pxa2xx.o pxa2xx_pic.o pxa2xx_gpio.o pxa2xx_timer.o pxa2xx_dma.o
obj-arm-y += pxa2xx_lcd.o pxa2xx_mmci.o pxa2xx_pcmcia.o pxa2xx_keypad.o
obj-arm-y += gumstix.o
obj-arm-y += zaurus.o ide/microdrive.o spitz.o tosa.o tc6393xb.o
obj-arm-y += omap1.o omap_lcdc.o omap_dma.o omap_clk.o omap_mmc.o omap_i2c.o \
		omap_gpio.o omap_intc.o omap_uart.o
obj-arm-y += omap2.o omap_dss.o soc_dma.o omap_gptimer.o omap_synctimer.o \
		omap_gpmc.o omap_sdrc.o omap_spi.o omap_tap.o omap_l4.o
obj-arm-y += omap_sx1.o palm.o tsc210x.o
obj-arm-y += nseries.o blizzard.o onenand.o vga.o cbus.o tusb6010.o usb-musb.o
obj-arm-y += mst_fpga.o mainstone.o
obj-arm-y += musicpal.o bitbang_i2c.o marvell_88w8618_audio.o
obj-arm-y += framebuffer.o
obj-arm-y += syborg.o syborg_fb.o syborg_interrupt.o syborg_keyboard.o
obj-arm-y += syborg_serial.o syborg_timer.o syborg_pointer.o syborg_rtc.o
obj-arm-y += syborg_virtio.o
obj-arm-y += vexpress.o
obj-arm-y += strongarm.o
obj-arm-y += collie.o

obj-sh4-y = shix.o r2d.o sh7750.o sh7750_regnames.o tc58128.o
obj-sh4-y += sh_timer.o sh_serial.o sh_intc.o sh_pci.o sm501.o
obj-sh4-y += ide/mmio.o

obj-m68k-y = an5206.o mcf5206.o mcf_uart.o mcf_intc.o mcf5208.o mcf_fec.o
obj-m68k-y += m68k-semi.o dummy_m68k.o

obj-s390x-y = s390-virtio-bus.o s390-virtio.o

obj-alpha-y = i8259.o mc146818rtc.o
obj-alpha-y += vga.o cirrus_vga.o

main.o: QEMU_CFLAGS+=$(GPROF_CFLAGS)

monitor.o: hmp-commands.h qmp-commands.h

$(obj-y) $(obj-$(TARGET_BASE_ARCH)-y): $(GENERATED_HEADERS)

obj-y += $(addprefix ../, $(common-obj-y))
obj-y += $(addprefix ../libdis/, $(libdis-y))
obj-y += $(libobj-y)
obj-y += $(addprefix $(HWDIR)/, $(hw-obj-y))

endif # CONFIG_SOFTMMU

ifndef CONFIG_LINUX_USER
# libcacard needs qemu-thread support, and besides is only needed by devices
# so not requires with linux-user targets
obj-$(CONFIG_SMARTCARD_NSS) += $(addprefix ../libcacard/, $(libcacard-y))
endif # CONFIG_LINUX_USER

obj-y += $(addprefix ../, $(trace-obj-y))
obj-$(CONFIG_GDBSTUB_XML) += gdbstub-xml.o

$(QEMU_PROG): $(obj-y) $(obj-$(TARGET_BASE_ARCH)-y)
	$(call LINK,$(obj-y) $(obj-$(TARGET_BASE_ARCH)-y))


gdbstub-xml.c: $(TARGET_XML_FILES) $(SRC_PATH)/scripts/feature_to_c.sh
	$(call quiet-command,rm -f $@ && $(SHELL) $(SRC_PATH)/scripts/feature_to_c.sh $@ $(TARGET_XML_FILES),"  GEN   $(TARGET_DIR)$@")

hmp-commands.h: $(SRC_PATH)/hmp-commands.hx
	$(call quiet-command,sh $(SRC_PATH)/scripts/hxtool -h < $< > $@,"  GEN   $(TARGET_DIR)$@")

qmp-commands.h: $(SRC_PATH)/qmp-commands.hx
	$(call quiet-command,sh $(SRC_PATH)/scripts/hxtool -h < $< > $@,"  GEN   $(TARGET_DIR)$@")

clean:
	rm -f *.o *.a *~ $(PROGS) nwfpe/*.o fpu/*.o
	rm -f *.d */*.d tcg/*.o ide/*.o 9pfs/*.o
	rm -f hmp-commands.h qmp-commands.h gdbstub-xml.c
ifdef CONFIG_SYSTEMTAP_TRACE
	rm -f *.stp
endif

install: all
ifneq ($(PROGS),)
	$(INSTALL) -m 755 $(PROGS) "$(DESTDIR)$(bindir)"
ifneq ($(STRIP),)
	$(STRIP) $(patsubst %,"$(DESTDIR)$(bindir)/%",$(PROGS))
endif
endif
ifdef CONFIG_SYSTEMTAP_TRACE
	$(INSTALL_DIR) "$(DESTDIR)$(datadir)/../systemtap/tapset"
	$(INSTALL_DATA) $(QEMU_PROG).stp "$(DESTDIR)$(datadir)/../systemtap/tapset"
endif

# Include automatically generated dependency files
-include $(wildcard *.d */*.d)<|MERGE_RESOLUTION|>--- conflicted
+++ resolved
@@ -95,11 +95,7 @@
 
 # HELPER_CFLAGS is used for all the code compiled with static register
 # variables
-<<<<<<< HEAD
-%_helper.o user-exec.o: QEMU_CFLAGS += $(HELPER_CFLAGS)
-=======
-op_helper.o cpu-exec.o user-exec.o: QEMU_CFLAGS += $(HELPER_CFLAGS)
->>>>>>> 82845826
+op_helper.o user-exec.o: QEMU_CFLAGS += $(HELPER_CFLAGS)
 
 # Note: this is a workaround. The real fix is to avoid compiling
 # cpu_signal_handler() in user-exec.c.
