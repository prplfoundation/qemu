/*
 *  Software MMU support
 *
 * Generate helpers used by TCG for qemu_ld/st ops and code load
 * functions.
 *
 * Included from target op helpers and exec.c.
 *
 *  Copyright (c) 2003 Fabrice Bellard
 *
 * This library is free software; you can redistribute it and/or
 * modify it under the terms of the GNU Lesser General Public
 * License as published by the Free Software Foundation; either
 * version 2 of the License, or (at your option) any later version.
 *
 * This library is distributed in the hope that it will be useful,
 * but WITHOUT ANY WARRANTY; without even the implied warranty of
 * MERCHANTABILITY or FITNESS FOR A PARTICULAR PURPOSE.  See the GNU
 * Lesser General Public License for more details.
 *
 * You should have received a copy of the GNU Lesser General Public
 * License along with this library; if not, see <http://www.gnu.org/licenses/>.
 */
#include "qemu/timer.h"
#include "exec/address-spaces.h"
#include "exec/memory.h"

#define DATA_SIZE (1 << SHIFT)

#if DATA_SIZE == 8
#define SUFFIX q
#define LSUFFIX q
#define SDATA_TYPE  int64_t
#define DATA_TYPE  uint64_t
#elif DATA_SIZE == 4
#define SUFFIX l
#define LSUFFIX l
#define SDATA_TYPE  int32_t
#define DATA_TYPE  uint32_t
#elif DATA_SIZE == 2
#define SUFFIX w
#define LSUFFIX uw
#define SDATA_TYPE  int16_t
#define DATA_TYPE  uint16_t
#elif DATA_SIZE == 1
#define SUFFIX b
#define LSUFFIX ub
#define SDATA_TYPE  int8_t
#define DATA_TYPE  uint8_t
#else
#error unsupported data size
#endif


/* For the benefit of TCG generated code, we want to avoid the complication
   of ABI-specific return type promotion and always return a value extended
   to the register size of the host.  This is tcg_target_long, except in the
   case of a 32-bit host and 64-bit data, and for that we always have
   uint64_t.  Don't bother with this widened value for SOFTMMU_CODE_ACCESS.  */
#if defined(SOFTMMU_CODE_ACCESS) || DATA_SIZE == 8
# define WORD_TYPE  DATA_TYPE
# define USUFFIX    SUFFIX
#else
# define WORD_TYPE  tcg_target_ulong
# define USUFFIX    glue(u, SUFFIX)
# define SSUFFIX    glue(s, SUFFIX)
#endif

#ifdef SOFTMMU_CODE_ACCESS
#define READ_ACCESS_TYPE MMU_INST_FETCH
#define ADDR_READ addr_code
#else
#define READ_ACCESS_TYPE MMU_DATA_LOAD
#define ADDR_READ addr_read
#endif

#if DATA_SIZE == 8
# define BSWAP(X)  bswap64(X)
#elif DATA_SIZE == 4
# define BSWAP(X)  bswap32(X)
#elif DATA_SIZE == 2
# define BSWAP(X)  bswap16(X)
#else
# define BSWAP(X)  (X)
#endif

#ifdef TARGET_WORDS_BIGENDIAN
# define TGT_BE(X)  (X)
# define TGT_LE(X)  BSWAP(X)
#else
# define TGT_BE(X)  BSWAP(X)
# define TGT_LE(X)  (X)
#endif

#if DATA_SIZE == 1
# define helper_le_ld_name  glue(glue(helper_ret_ld, USUFFIX), MMUSUFFIX)
# define helper_be_ld_name  helper_le_ld_name
# define helper_le_lds_name glue(glue(helper_ret_ld, SSUFFIX), MMUSUFFIX)
# define helper_be_lds_name helper_le_lds_name
# define helper_le_st_name  glue(glue(helper_ret_st, SUFFIX), MMUSUFFIX)
# define helper_be_st_name  helper_le_st_name
#else
# define helper_le_ld_name  glue(glue(helper_le_ld, USUFFIX), MMUSUFFIX)
# define helper_be_ld_name  glue(glue(helper_be_ld, USUFFIX), MMUSUFFIX)
# define helper_le_lds_name glue(glue(helper_le_ld, SSUFFIX), MMUSUFFIX)
# define helper_be_lds_name glue(glue(helper_be_ld, SSUFFIX), MMUSUFFIX)
# define helper_le_st_name  glue(glue(helper_le_st, SUFFIX), MMUSUFFIX)
# define helper_be_st_name  glue(glue(helper_be_st, SUFFIX), MMUSUFFIX)
#endif

#ifdef TARGET_WORDS_BIGENDIAN
# define helper_te_ld_name  helper_be_ld_name
# define helper_te_st_name  helper_be_st_name
#else
# define helper_te_ld_name  helper_le_ld_name
# define helper_te_st_name  helper_le_st_name
#endif

/* macro to check the victim tlb */
#define VICTIM_TLB_HIT(ty)                                                    \
({                                                                            \
    /* we are about to do a page table walk. our last hope is the             \
     * victim tlb. try to refill from the victim tlb before walking the       \
     * page table. */                                                         \
    int vidx;                                                                 \
    CPUIOTLBEntry tmpiotlb;                                                   \
    CPUTLBEntry tmptlb;                                                       \
    for (vidx = CPU_VTLB_SIZE-1; vidx >= 0; --vidx) {                         \
        if (env->tlb_v_table[mmu_idx][vidx].ty == (addr & TARGET_PAGE_MASK)) {\
            /* found entry in victim tlb, swap tlb and iotlb */               \
            tmptlb = env->tlb_table[mmu_idx][index];                          \
            env->tlb_table[mmu_idx][index] = env->tlb_v_table[mmu_idx][vidx]; \
            env->tlb_v_table[mmu_idx][vidx] = tmptlb;                         \
            tmpiotlb = env->iotlb[mmu_idx][index];                            \
            env->iotlb[mmu_idx][index] = env->iotlb_v[mmu_idx][vidx];         \
            env->iotlb_v[mmu_idx][vidx] = tmpiotlb;                           \
            break;                                                            \
        }                                                                     \
    }                                                                         \
    /* return true when there is a vtlb hit, i.e. vidx >=0 */                 \
    vidx >= 0;                                                                \
})

#ifndef SOFTMMU_CODE_ACCESS
static inline DATA_TYPE glue(io_read, SUFFIX)(CPUArchState *env,
                                              CPUIOTLBEntry *iotlbentry,
                                              target_ulong addr,
                                              uintptr_t retaddr)
{
    uint64_t val;
    CPUState *cpu = ENV_GET_CPU(env);
    hwaddr physaddr = iotlbentry->addr;
    MemoryRegion *mr = iotlb_to_region(cpu, physaddr);

    physaddr = (physaddr & TARGET_PAGE_MASK) + addr;
    cpu->mem_io_pc = retaddr;
    if (mr != &io_mem_rom && mr != &io_mem_notdirty && !cpu->can_do_io) {
        cpu_io_recompile(cpu, retaddr);
    }

    cpu->mem_io_vaddr = addr;
    memory_region_dispatch_read(mr, physaddr, &val, 1 << SHIFT,
                                iotlbentry->attrs);
    return val;
}
#endif

WORD_TYPE helper_le_ld_name(CPUArchState *env, target_ulong addr,
                            TCGMemOpIdx oi, uintptr_t retaddr)
{
    unsigned mmu_idx = get_mmuidx(oi);
    int index = (addr >> TARGET_PAGE_BITS) & (CPU_TLB_SIZE - 1);
    target_ulong tlb_addr = env->tlb_table[mmu_idx][index].ADDR_READ;
    uintptr_t haddr;
    DATA_TYPE res;

    /* Adjust the given return address.  */
    retaddr -= GETPC_ADJ;

    /* If the TLB entry is for a different page, reload and try again.  */
    if ((addr & TARGET_PAGE_MASK)
         != (tlb_addr & (TARGET_PAGE_MASK | TLB_INVALID_MASK))) {
        if ((addr & (DATA_SIZE - 1)) != 0
            && (get_memop(oi) & MO_AMASK) == MO_ALIGN) {
            cpu_unaligned_access(ENV_GET_CPU(env), addr, READ_ACCESS_TYPE,
                                 mmu_idx, retaddr, DATA_SIZE);
        }
        if (!VICTIM_TLB_HIT(ADDR_READ)) {
            tlb_fill(ENV_GET_CPU(env), addr, READ_ACCESS_TYPE,
                     mmu_idx, retaddr);
        }
        tlb_addr = env->tlb_table[mmu_idx][index].ADDR_READ;
    }

    /* Handle an IO access.  */
    if (unlikely(tlb_addr & ~TARGET_PAGE_MASK)) {
        CPUIOTLBEntry *iotlbentry;
        if ((addr & (DATA_SIZE - 1)) != 0) {
            goto do_unaligned_access;
        }
        iotlbentry = &env->iotlb[mmu_idx][index];

        /* ??? Note that the io helpers always read data in the target
           byte ordering.  We should push the LE/BE request down into io.  */
        res = glue(io_read, SUFFIX)(env, iotlbentry, addr, retaddr);
        res = TGT_LE(res);
        return res;
    }

    /* Handle slow unaligned access (it spans two pages or IO).  */
    if (DATA_SIZE > 1
        && unlikely((addr & ~TARGET_PAGE_MASK) + DATA_SIZE - 1
                    >= TARGET_PAGE_SIZE)) {
        target_ulong addr1, addr2;
        DATA_TYPE res1, res2;
        unsigned shift;
    do_unaligned_access:
<<<<<<< HEAD
#ifdef ALIGNED_ONLY
        cpu_unaligned_access(ENV_GET_CPU(env), addr, READ_ACCESS_TYPE,
                             mmu_idx, retaddr, DATA_SIZE);
#endif
=======
        if ((get_memop(oi) & MO_AMASK) == MO_ALIGN) {
            cpu_unaligned_access(ENV_GET_CPU(env), addr, READ_ACCESS_TYPE,
                                 mmu_idx, retaddr);
        }
>>>>>>> 0d507c48
        addr1 = addr & ~(DATA_SIZE - 1);
        addr2 = addr1 + DATA_SIZE;
        /* Note the adjustment at the beginning of the function.
           Undo that for the recursion.  */
        res1 = helper_le_ld_name(env, addr1, oi, retaddr + GETPC_ADJ);
        res2 = helper_le_ld_name(env, addr2, oi, retaddr + GETPC_ADJ);
        shift = (addr & (DATA_SIZE - 1)) * 8;

        /* Little-endian combine.  */
        res = (res1 >> shift) | (res2 << ((DATA_SIZE * 8) - shift));
        return res;
    }

    /* Handle aligned access or unaligned access in the same page.  */
    if ((addr & (DATA_SIZE - 1)) != 0
        && (get_memop(oi) & MO_AMASK) == MO_ALIGN) {
        cpu_unaligned_access(ENV_GET_CPU(env), addr, READ_ACCESS_TYPE,
                             mmu_idx, retaddr, DATA_SIZE);
    }

    haddr = addr + env->tlb_table[mmu_idx][index].addend;
#if DATA_SIZE == 1
    res = glue(glue(ld, LSUFFIX), _p)((uint8_t *)haddr);
#else
    res = glue(glue(ld, LSUFFIX), _le_p)((uint8_t *)haddr);
#endif
    return res;
}

#if DATA_SIZE > 1
WORD_TYPE helper_be_ld_name(CPUArchState *env, target_ulong addr,
                            TCGMemOpIdx oi, uintptr_t retaddr)
{
    unsigned mmu_idx = get_mmuidx(oi);
    int index = (addr >> TARGET_PAGE_BITS) & (CPU_TLB_SIZE - 1);
    target_ulong tlb_addr = env->tlb_table[mmu_idx][index].ADDR_READ;
    uintptr_t haddr;
    DATA_TYPE res;

    /* Adjust the given return address.  */
    retaddr -= GETPC_ADJ;

    /* If the TLB entry is for a different page, reload and try again.  */
    if ((addr & TARGET_PAGE_MASK)
         != (tlb_addr & (TARGET_PAGE_MASK | TLB_INVALID_MASK))) {
        if ((addr & (DATA_SIZE - 1)) != 0
            && (get_memop(oi) & MO_AMASK) == MO_ALIGN) {
            cpu_unaligned_access(ENV_GET_CPU(env), addr, READ_ACCESS_TYPE,
                                 mmu_idx, retaddr, DATA_SIZE);
        }
        if (!VICTIM_TLB_HIT(ADDR_READ)) {
            tlb_fill(ENV_GET_CPU(env), addr, READ_ACCESS_TYPE,
                     mmu_idx, retaddr);
        }
        tlb_addr = env->tlb_table[mmu_idx][index].ADDR_READ;
    }

    /* Handle an IO access.  */
    if (unlikely(tlb_addr & ~TARGET_PAGE_MASK)) {
        CPUIOTLBEntry *iotlbentry;
        if ((addr & (DATA_SIZE - 1)) != 0) {
            goto do_unaligned_access;
        }
        iotlbentry = &env->iotlb[mmu_idx][index];

        /* ??? Note that the io helpers always read data in the target
           byte ordering.  We should push the LE/BE request down into io.  */
        res = glue(io_read, SUFFIX)(env, iotlbentry, addr, retaddr);
        res = TGT_BE(res);
        return res;
    }

    /* Handle slow unaligned access (it spans two pages or IO).  */
    if (DATA_SIZE > 1
        && unlikely((addr & ~TARGET_PAGE_MASK) + DATA_SIZE - 1
                    >= TARGET_PAGE_SIZE)) {
        target_ulong addr1, addr2;
        DATA_TYPE res1, res2;
        unsigned shift;
    do_unaligned_access:
<<<<<<< HEAD
#ifdef ALIGNED_ONLY
        cpu_unaligned_access(ENV_GET_CPU(env), addr, READ_ACCESS_TYPE,
                             mmu_idx, retaddr, DATA_SIZE);
#endif
=======
        if ((get_memop(oi) & MO_AMASK) == MO_ALIGN) {
            cpu_unaligned_access(ENV_GET_CPU(env), addr, READ_ACCESS_TYPE,
                                 mmu_idx, retaddr);
        }
>>>>>>> 0d507c48
        addr1 = addr & ~(DATA_SIZE - 1);
        addr2 = addr1 + DATA_SIZE;
        /* Note the adjustment at the beginning of the function.
           Undo that for the recursion.  */
        res1 = helper_be_ld_name(env, addr1, oi, retaddr + GETPC_ADJ);
        res2 = helper_be_ld_name(env, addr2, oi, retaddr + GETPC_ADJ);
        shift = (addr & (DATA_SIZE - 1)) * 8;

        /* Big-endian combine.  */
        res = (res1 << shift) | (res2 >> ((DATA_SIZE * 8) - shift));
        return res;
    }

    /* Handle aligned access or unaligned access in the same page.  */
    if ((addr & (DATA_SIZE - 1)) != 0
        && (get_memop(oi) & MO_AMASK) == MO_ALIGN) {
        cpu_unaligned_access(ENV_GET_CPU(env), addr, READ_ACCESS_TYPE,
                             mmu_idx, retaddr, DATA_SIZE);
    }

    haddr = addr + env->tlb_table[mmu_idx][index].addend;
    res = glue(glue(ld, LSUFFIX), _be_p)((uint8_t *)haddr);
    return res;
}
#endif /* DATA_SIZE > 1 */

#ifndef SOFTMMU_CODE_ACCESS

/* Provide signed versions of the load routines as well.  We can of course
   avoid this for 64-bit data, or for 32-bit data on 32-bit host.  */
#if DATA_SIZE * 8 < TCG_TARGET_REG_BITS
WORD_TYPE helper_le_lds_name(CPUArchState *env, target_ulong addr,
                             TCGMemOpIdx oi, uintptr_t retaddr)
{
    return (SDATA_TYPE)helper_le_ld_name(env, addr, oi, retaddr);
}

# if DATA_SIZE > 1
WORD_TYPE helper_be_lds_name(CPUArchState *env, target_ulong addr,
                             TCGMemOpIdx oi, uintptr_t retaddr)
{
    return (SDATA_TYPE)helper_be_ld_name(env, addr, oi, retaddr);
}
# endif
#endif

static inline void glue(io_write, SUFFIX)(CPUArchState *env,
                                          CPUIOTLBEntry *iotlbentry,
                                          DATA_TYPE val,
                                          target_ulong addr,
                                          uintptr_t retaddr)
{
    CPUState *cpu = ENV_GET_CPU(env);
    hwaddr physaddr = iotlbentry->addr;
    MemoryRegion *mr = iotlb_to_region(cpu, physaddr);

    physaddr = (physaddr & TARGET_PAGE_MASK) + addr;
    if (mr != &io_mem_rom && mr != &io_mem_notdirty && !cpu->can_do_io) {
        cpu_io_recompile(cpu, retaddr);
    }

    cpu->mem_io_vaddr = addr;
    cpu->mem_io_pc = retaddr;
    memory_region_dispatch_write(mr, physaddr, val, 1 << SHIFT,
                                 iotlbentry->attrs);
}

void helper_le_st_name(CPUArchState *env, target_ulong addr, DATA_TYPE val,
                       TCGMemOpIdx oi, uintptr_t retaddr)
{
    unsigned mmu_idx = get_mmuidx(oi);
    int index = (addr >> TARGET_PAGE_BITS) & (CPU_TLB_SIZE - 1);
    target_ulong tlb_addr = env->tlb_table[mmu_idx][index].addr_write;
    uintptr_t haddr;

    /* Adjust the given return address.  */
    retaddr -= GETPC_ADJ;

    /* If the TLB entry is for a different page, reload and try again.  */
    if ((addr & TARGET_PAGE_MASK)
        != (tlb_addr & (TARGET_PAGE_MASK | TLB_INVALID_MASK))) {
        if ((addr & (DATA_SIZE - 1)) != 0
            && (get_memop(oi) & MO_AMASK) == MO_ALIGN) {
            cpu_unaligned_access(ENV_GET_CPU(env), addr, MMU_DATA_STORE,
                                 mmu_idx, retaddr, DATA_SIZE);
        }
        if (!VICTIM_TLB_HIT(addr_write)) {
            tlb_fill(ENV_GET_CPU(env), addr, MMU_DATA_STORE, mmu_idx, retaddr);
        }
        tlb_addr = env->tlb_table[mmu_idx][index].addr_write;
    }

    /* Handle an IO access.  */
    if (unlikely(tlb_addr & ~TARGET_PAGE_MASK)) {
        CPUIOTLBEntry *iotlbentry;
        if ((addr & (DATA_SIZE - 1)) != 0) {
            goto do_unaligned_access;
        }
        iotlbentry = &env->iotlb[mmu_idx][index];

        /* ??? Note that the io helpers always read data in the target
           byte ordering.  We should push the LE/BE request down into io.  */
        val = TGT_LE(val);
        glue(io_write, SUFFIX)(env, iotlbentry, val, addr, retaddr);
        return;
    }

    /* Handle slow unaligned access (it spans two pages or IO).  */
    if (DATA_SIZE > 1
        && unlikely((addr & ~TARGET_PAGE_MASK) + DATA_SIZE - 1
                     >= TARGET_PAGE_SIZE)) {
        int i;
    do_unaligned_access:
<<<<<<< HEAD
#ifdef ALIGNED_ONLY
        cpu_unaligned_access(ENV_GET_CPU(env), addr, MMU_DATA_STORE,
                             mmu_idx, retaddr, DATA_SIZE);
#endif
=======
        if ((get_memop(oi) & MO_AMASK) == MO_ALIGN) {
            cpu_unaligned_access(ENV_GET_CPU(env), addr, MMU_DATA_STORE,
                                 mmu_idx, retaddr);
        }
>>>>>>> 0d507c48
        /* XXX: not efficient, but simple */
        /* Note: relies on the fact that tlb_fill() does not remove the
         * previous page from the TLB cache.  */
        for (i = DATA_SIZE - 1; i >= 0; i--) {
            /* Little-endian extract.  */
            uint8_t val8 = val >> (i * 8);
            /* Note the adjustment at the beginning of the function.
               Undo that for the recursion.  */
            glue(helper_ret_stb, MMUSUFFIX)(env, addr + i, val8,
                                            oi, retaddr + GETPC_ADJ);
        }
        return;
    }

    /* Handle aligned access or unaligned access in the same page.  */
    if ((addr & (DATA_SIZE - 1)) != 0
        && (get_memop(oi) & MO_AMASK) == MO_ALIGN) {
        cpu_unaligned_access(ENV_GET_CPU(env), addr, MMU_DATA_STORE,
                             mmu_idx, retaddr, DATA_SIZE);
    }

    haddr = addr + env->tlb_table[mmu_idx][index].addend;
#if DATA_SIZE == 1
    glue(glue(st, SUFFIX), _p)((uint8_t *)haddr, val);
#else
    glue(glue(st, SUFFIX), _le_p)((uint8_t *)haddr, val);
#endif
}

#if DATA_SIZE > 1
void helper_be_st_name(CPUArchState *env, target_ulong addr, DATA_TYPE val,
                       TCGMemOpIdx oi, uintptr_t retaddr)
{
    unsigned mmu_idx = get_mmuidx(oi);
    int index = (addr >> TARGET_PAGE_BITS) & (CPU_TLB_SIZE - 1);
    target_ulong tlb_addr = env->tlb_table[mmu_idx][index].addr_write;
    uintptr_t haddr;

    /* Adjust the given return address.  */
    retaddr -= GETPC_ADJ;

    /* If the TLB entry is for a different page, reload and try again.  */
    if ((addr & TARGET_PAGE_MASK)
        != (tlb_addr & (TARGET_PAGE_MASK | TLB_INVALID_MASK))) {
        if ((addr & (DATA_SIZE - 1)) != 0
            && (get_memop(oi) & MO_AMASK) == MO_ALIGN) {
            cpu_unaligned_access(ENV_GET_CPU(env), addr, MMU_DATA_STORE,
                                 mmu_idx, retaddr, DATA_SIZE);
        }
        if (!VICTIM_TLB_HIT(addr_write)) {
            tlb_fill(ENV_GET_CPU(env), addr, MMU_DATA_STORE, mmu_idx, retaddr);
        }
        tlb_addr = env->tlb_table[mmu_idx][index].addr_write;
    }

    /* Handle an IO access.  */
    if (unlikely(tlb_addr & ~TARGET_PAGE_MASK)) {
        CPUIOTLBEntry *iotlbentry;
        if ((addr & (DATA_SIZE - 1)) != 0) {
            goto do_unaligned_access;
        }
        iotlbentry = &env->iotlb[mmu_idx][index];

        /* ??? Note that the io helpers always read data in the target
           byte ordering.  We should push the LE/BE request down into io.  */
        val = TGT_BE(val);
        glue(io_write, SUFFIX)(env, iotlbentry, val, addr, retaddr);
        return;
    }

    /* Handle slow unaligned access (it spans two pages or IO).  */
    if (DATA_SIZE > 1
        && unlikely((addr & ~TARGET_PAGE_MASK) + DATA_SIZE - 1
                     >= TARGET_PAGE_SIZE)) {
        int i;
    do_unaligned_access:
<<<<<<< HEAD
#ifdef ALIGNED_ONLY
        cpu_unaligned_access(ENV_GET_CPU(env), addr, MMU_DATA_STORE,
                             mmu_idx, retaddr, DATA_SIZE);
#endif
=======
        if ((get_memop(oi) & MO_AMASK) == MO_ALIGN) {
            cpu_unaligned_access(ENV_GET_CPU(env), addr, MMU_DATA_STORE,
                                 mmu_idx, retaddr);
        }
>>>>>>> 0d507c48
        /* XXX: not efficient, but simple */
        /* Note: relies on the fact that tlb_fill() does not remove the
         * previous page from the TLB cache.  */
        for (i = DATA_SIZE - 1; i >= 0; i--) {
            /* Big-endian extract.  */
            uint8_t val8 = val >> (((DATA_SIZE - 1) * 8) - (i * 8));
            /* Note the adjustment at the beginning of the function.
               Undo that for the recursion.  */
            glue(helper_ret_stb, MMUSUFFIX)(env, addr + i, val8,
                                            oi, retaddr + GETPC_ADJ);
        }
        return;
    }

    /* Handle aligned access or unaligned access in the same page.  */
    if ((addr & (DATA_SIZE - 1)) != 0
        && (get_memop(oi) & MO_AMASK) == MO_ALIGN) {
        cpu_unaligned_access(ENV_GET_CPU(env), addr, MMU_DATA_STORE,
                             mmu_idx, retaddr, DATA_SIZE);
    }

    haddr = addr + env->tlb_table[mmu_idx][index].addend;
    glue(glue(st, SUFFIX), _be_p)((uint8_t *)haddr, val);
}
#endif /* DATA_SIZE > 1 */

#if DATA_SIZE == 1
/* Probe for whether the specified guest write access is permitted.
 * If it is not permitted then an exception will be taken in the same
 * way as if this were a real write access (and we will not return).
 * Otherwise the function will return, and there will be a valid
 * entry in the TLB for this access.
 */
void probe_write(CPUArchState *env, target_ulong addr, int mmu_idx,
                 uintptr_t retaddr)
{
    int index = (addr >> TARGET_PAGE_BITS) & (CPU_TLB_SIZE - 1);
    target_ulong tlb_addr = env->tlb_table[mmu_idx][index].addr_write;

    if ((addr & TARGET_PAGE_MASK)
        != (tlb_addr & (TARGET_PAGE_MASK | TLB_INVALID_MASK))) {
        /* TLB entry is for a different page */
        if (!VICTIM_TLB_HIT(addr_write)) {
            tlb_fill(ENV_GET_CPU(env), addr, MMU_DATA_STORE, mmu_idx, retaddr);
        }
    }
}
#endif
#endif /* !defined(SOFTMMU_CODE_ACCESS) */

#undef READ_ACCESS_TYPE
#undef SHIFT
#undef DATA_TYPE
#undef SUFFIX
#undef LSUFFIX
#undef DATA_SIZE
#undef ADDR_READ
#undef WORD_TYPE
#undef SDATA_TYPE
#undef USUFFIX
#undef SSUFFIX
#undef BSWAP
#undef TGT_BE
#undef TGT_LE
#undef CPU_BE
#undef CPU_LE
#undef helper_le_ld_name
#undef helper_be_ld_name
#undef helper_le_lds_name
#undef helper_be_lds_name
#undef helper_le_st_name
#undef helper_be_st_name
#undef helper_te_ld_name
#undef helper_te_st_name<|MERGE_RESOLUTION|>--- conflicted
+++ resolved
@@ -183,7 +183,7 @@
         if ((addr & (DATA_SIZE - 1)) != 0
             && (get_memop(oi) & MO_AMASK) == MO_ALIGN) {
             cpu_unaligned_access(ENV_GET_CPU(env), addr, READ_ACCESS_TYPE,
-                                 mmu_idx, retaddr, DATA_SIZE);
+                                 mmu_idx, retaddr);
         }
         if (!VICTIM_TLB_HIT(ADDR_READ)) {
             tlb_fill(ENV_GET_CPU(env), addr, READ_ACCESS_TYPE,
@@ -215,17 +215,10 @@
         DATA_TYPE res1, res2;
         unsigned shift;
     do_unaligned_access:
-<<<<<<< HEAD
-#ifdef ALIGNED_ONLY
-        cpu_unaligned_access(ENV_GET_CPU(env), addr, READ_ACCESS_TYPE,
-                             mmu_idx, retaddr, DATA_SIZE);
-#endif
-=======
         if ((get_memop(oi) & MO_AMASK) == MO_ALIGN) {
             cpu_unaligned_access(ENV_GET_CPU(env), addr, READ_ACCESS_TYPE,
                                  mmu_idx, retaddr);
         }
->>>>>>> 0d507c48
         addr1 = addr & ~(DATA_SIZE - 1);
         addr2 = addr1 + DATA_SIZE;
         /* Note the adjustment at the beginning of the function.
@@ -243,7 +236,7 @@
     if ((addr & (DATA_SIZE - 1)) != 0
         && (get_memop(oi) & MO_AMASK) == MO_ALIGN) {
         cpu_unaligned_access(ENV_GET_CPU(env), addr, READ_ACCESS_TYPE,
-                             mmu_idx, retaddr, DATA_SIZE);
+                             mmu_idx, retaddr);
     }
 
     haddr = addr + env->tlb_table[mmu_idx][index].addend;
@@ -274,7 +267,7 @@
         if ((addr & (DATA_SIZE - 1)) != 0
             && (get_memop(oi) & MO_AMASK) == MO_ALIGN) {
             cpu_unaligned_access(ENV_GET_CPU(env), addr, READ_ACCESS_TYPE,
-                                 mmu_idx, retaddr, DATA_SIZE);
+                                 mmu_idx, retaddr);
         }
         if (!VICTIM_TLB_HIT(ADDR_READ)) {
             tlb_fill(ENV_GET_CPU(env), addr, READ_ACCESS_TYPE,
@@ -306,17 +299,10 @@
         DATA_TYPE res1, res2;
         unsigned shift;
     do_unaligned_access:
-<<<<<<< HEAD
-#ifdef ALIGNED_ONLY
-        cpu_unaligned_access(ENV_GET_CPU(env), addr, READ_ACCESS_TYPE,
-                             mmu_idx, retaddr, DATA_SIZE);
-#endif
-=======
         if ((get_memop(oi) & MO_AMASK) == MO_ALIGN) {
             cpu_unaligned_access(ENV_GET_CPU(env), addr, READ_ACCESS_TYPE,
                                  mmu_idx, retaddr);
         }
->>>>>>> 0d507c48
         addr1 = addr & ~(DATA_SIZE - 1);
         addr2 = addr1 + DATA_SIZE;
         /* Note the adjustment at the beginning of the function.
@@ -334,7 +320,7 @@
     if ((addr & (DATA_SIZE - 1)) != 0
         && (get_memop(oi) & MO_AMASK) == MO_ALIGN) {
         cpu_unaligned_access(ENV_GET_CPU(env), addr, READ_ACCESS_TYPE,
-                             mmu_idx, retaddr, DATA_SIZE);
+                             mmu_idx, retaddr);
     }
 
     haddr = addr + env->tlb_table[mmu_idx][index].addend;
@@ -401,7 +387,7 @@
         if ((addr & (DATA_SIZE - 1)) != 0
             && (get_memop(oi) & MO_AMASK) == MO_ALIGN) {
             cpu_unaligned_access(ENV_GET_CPU(env), addr, MMU_DATA_STORE,
-                                 mmu_idx, retaddr, DATA_SIZE);
+                                 mmu_idx, retaddr);
         }
         if (!VICTIM_TLB_HIT(addr_write)) {
             tlb_fill(ENV_GET_CPU(env), addr, MMU_DATA_STORE, mmu_idx, retaddr);
@@ -430,17 +416,10 @@
                      >= TARGET_PAGE_SIZE)) {
         int i;
     do_unaligned_access:
-<<<<<<< HEAD
-#ifdef ALIGNED_ONLY
-        cpu_unaligned_access(ENV_GET_CPU(env), addr, MMU_DATA_STORE,
-                             mmu_idx, retaddr, DATA_SIZE);
-#endif
-=======
         if ((get_memop(oi) & MO_AMASK) == MO_ALIGN) {
             cpu_unaligned_access(ENV_GET_CPU(env), addr, MMU_DATA_STORE,
                                  mmu_idx, retaddr);
         }
->>>>>>> 0d507c48
         /* XXX: not efficient, but simple */
         /* Note: relies on the fact that tlb_fill() does not remove the
          * previous page from the TLB cache.  */
@@ -459,7 +438,7 @@
     if ((addr & (DATA_SIZE - 1)) != 0
         && (get_memop(oi) & MO_AMASK) == MO_ALIGN) {
         cpu_unaligned_access(ENV_GET_CPU(env), addr, MMU_DATA_STORE,
-                             mmu_idx, retaddr, DATA_SIZE);
+                             mmu_idx, retaddr);
     }
 
     haddr = addr + env->tlb_table[mmu_idx][index].addend;
@@ -488,7 +467,7 @@
         if ((addr & (DATA_SIZE - 1)) != 0
             && (get_memop(oi) & MO_AMASK) == MO_ALIGN) {
             cpu_unaligned_access(ENV_GET_CPU(env), addr, MMU_DATA_STORE,
-                                 mmu_idx, retaddr, DATA_SIZE);
+                                 mmu_idx, retaddr);
         }
         if (!VICTIM_TLB_HIT(addr_write)) {
             tlb_fill(ENV_GET_CPU(env), addr, MMU_DATA_STORE, mmu_idx, retaddr);
@@ -517,17 +496,10 @@
                      >= TARGET_PAGE_SIZE)) {
         int i;
     do_unaligned_access:
-<<<<<<< HEAD
-#ifdef ALIGNED_ONLY
-        cpu_unaligned_access(ENV_GET_CPU(env), addr, MMU_DATA_STORE,
-                             mmu_idx, retaddr, DATA_SIZE);
-#endif
-=======
         if ((get_memop(oi) & MO_AMASK) == MO_ALIGN) {
             cpu_unaligned_access(ENV_GET_CPU(env), addr, MMU_DATA_STORE,
                                  mmu_idx, retaddr);
         }
->>>>>>> 0d507c48
         /* XXX: not efficient, but simple */
         /* Note: relies on the fact that tlb_fill() does not remove the
          * previous page from the TLB cache.  */
@@ -546,7 +518,7 @@
     if ((addr & (DATA_SIZE - 1)) != 0
         && (get_memop(oi) & MO_AMASK) == MO_ALIGN) {
         cpu_unaligned_access(ENV_GET_CPU(env), addr, MMU_DATA_STORE,
-                             mmu_idx, retaddr, DATA_SIZE);
+                             mmu_idx, retaddr);
     }
 
     haddr = addr + env->tlb_table[mmu_idx][index].addend;
