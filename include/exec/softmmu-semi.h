/*
 * Helper routines to provide target memory access for semihosting
 * syscalls in system emulation mode.
 *
 * Copyright (c) 2007 CodeSourcery.
 *
 * This code is licensed under the GPL
 */
#ifndef SOFTMMU_SEMI_H
#define SOFTMMU_SEMI_H 1

<<<<<<< HEAD
=======
static inline uint64_t softmmu_tget64(CPUArchState *env, target_ulong addr)
{
    uint64_t val;

    cpu_memory_rw_debug(ENV_GET_CPU(env), addr, (uint8_t *)&val, 8, 0);
    return tswap64(val);
}

>>>>>>> 0d507c48
static inline uint32_t softmmu_tget32(CPUArchState *env, target_ulong addr)
{
    uint32_t val;

    cpu_memory_rw_debug(ENV_GET_CPU(env), addr, (uint8_t *)&val, 4, 0);
    return tswap32(val);
}
<<<<<<< HEAD
=======

>>>>>>> 0d507c48
static inline uint32_t softmmu_tget8(CPUArchState *env, target_ulong addr)
{
    uint8_t val;

    cpu_memory_rw_debug(ENV_GET_CPU(env), addr, &val, 1, 0);
    return val;
}

#define get_user_u64(arg, p) ({ arg = softmmu_tget64(env, p); 0; })
#define get_user_u32(arg, p) ({ arg = softmmu_tget32(env, p) ; 0; })
#define get_user_u8(arg, p) ({ arg = softmmu_tget8(env, p) ; 0; })
#define get_user_ual(arg, p) get_user_u32(arg, p)

<<<<<<< HEAD
static inline void softmmu_tput32(CPUArchState *env, target_ulong addr,
                                  uint32_t val)
=======
static inline void softmmu_tput64(CPUArchState *env,
                                  target_ulong addr, uint64_t val)
{
    val = tswap64(val);
    cpu_memory_rw_debug(ENV_GET_CPU(env), addr, (uint8_t *)&val, 8, 1);
}

static inline void softmmu_tput32(CPUArchState *env,
                                  target_ulong addr, uint32_t val)
>>>>>>> 0d507c48
{
    val = tswap32(val);
    cpu_memory_rw_debug(ENV_GET_CPU(env), addr, (uint8_t *)&val, 4, 1);
}
#define put_user_u64(arg, p) ({ softmmu_tput64(env, p, arg) ; 0; })
#define put_user_u32(arg, p) ({ softmmu_tput32(env, p, arg) ; 0; })
#define put_user_ual(arg, p) put_user_u32(arg, p)

<<<<<<< HEAD
static void *softmmu_lock_user(CPUArchState *env, target_ulong addr,
                               uint32_t len, int copy)
=======
static void *softmmu_lock_user(CPUArchState *env,
                               target_ulong addr, target_ulong len, int copy)
>>>>>>> 0d507c48
{
    uint8_t *p;
    /* TODO: Make this something that isn't fixed size.  */
    p = malloc(len);
    if (p && copy) {
        cpu_memory_rw_debug(ENV_GET_CPU(env), addr, p, len, 0);
    }
    return p;
}
#define lock_user(type, p, len, copy) softmmu_lock_user(env, p, len, copy)
static char *softmmu_lock_user_string(CPUArchState *env, target_ulong addr)
{
    char *p;
    char *s;
    uint8_t c;
    /* TODO: Make this something that isn't fixed size.  */
    s = p = malloc(1024);
    if (!s) {
        return NULL;
    }
    do {
        cpu_memory_rw_debug(ENV_GET_CPU(env), addr, &c, 1, 0);
        addr++;
        *(p++) = c;
    } while (c);
    return s;
}
#define lock_user_string(p) softmmu_lock_user_string(env, p)
static void softmmu_unlock_user(CPUArchState *env, void *p, target_ulong addr,
                                target_ulong len)
{
    if (len) {
        cpu_memory_rw_debug(ENV_GET_CPU(env), addr, p, len, 1);
    }
    free(p);
}
#define unlock_user(s, args, len) softmmu_unlock_user(env, s, args, len)

#endif<|MERGE_RESOLUTION|>--- conflicted
+++ resolved
@@ -9,8 +9,6 @@
 #ifndef SOFTMMU_SEMI_H
 #define SOFTMMU_SEMI_H 1
 
-<<<<<<< HEAD
-=======
 static inline uint64_t softmmu_tget64(CPUArchState *env, target_ulong addr)
 {
     uint64_t val;
@@ -19,7 +17,6 @@
     return tswap64(val);
 }
 
->>>>>>> 0d507c48
 static inline uint32_t softmmu_tget32(CPUArchState *env, target_ulong addr)
 {
     uint32_t val;
@@ -27,10 +24,7 @@
     cpu_memory_rw_debug(ENV_GET_CPU(env), addr, (uint8_t *)&val, 4, 0);
     return tswap32(val);
 }
-<<<<<<< HEAD
-=======
 
->>>>>>> 0d507c48
 static inline uint32_t softmmu_tget8(CPUArchState *env, target_ulong addr)
 {
     uint8_t val;
@@ -44,10 +38,6 @@
 #define get_user_u8(arg, p) ({ arg = softmmu_tget8(env, p) ; 0; })
 #define get_user_ual(arg, p) get_user_u32(arg, p)
 
-<<<<<<< HEAD
-static inline void softmmu_tput32(CPUArchState *env, target_ulong addr,
-                                  uint32_t val)
-=======
 static inline void softmmu_tput64(CPUArchState *env,
                                   target_ulong addr, uint64_t val)
 {
@@ -57,7 +47,6 @@
 
 static inline void softmmu_tput32(CPUArchState *env,
                                   target_ulong addr, uint32_t val)
->>>>>>> 0d507c48
 {
     val = tswap32(val);
     cpu_memory_rw_debug(ENV_GET_CPU(env), addr, (uint8_t *)&val, 4, 1);
@@ -66,13 +55,8 @@
 #define put_user_u32(arg, p) ({ softmmu_tput32(env, p, arg) ; 0; })
 #define put_user_ual(arg, p) put_user_u32(arg, p)
 
-<<<<<<< HEAD
-static void *softmmu_lock_user(CPUArchState *env, target_ulong addr,
-                               uint32_t len, int copy)
-=======
 static void *softmmu_lock_user(CPUArchState *env,
                                target_ulong addr, target_ulong len, int copy)
->>>>>>> 0d507c48
 {
     uint8_t *p;
     /* TODO: Make this something that isn't fixed size.  */
