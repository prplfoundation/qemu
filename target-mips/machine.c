--- conflicted
+++ resolved
@@ -31,50 +31,10 @@
 static void put_fpr(QEMUFile *f, void *pv, size_t size)
 {
     int i;
-<<<<<<< HEAD
-
-    /* Save active TC */
-    save_tc(f, &env->active_tc);
-
-    /* Save active FPU */
-    save_fpu(f, &env->active_fpu);
-
-    /* Save MVP */
-    qemu_put_sbe32s(f, &env->mvp->CP0_MVPControl);
-    qemu_put_sbe32s(f, &env->mvp->CP0_MVPConf0);
-    qemu_put_sbe32s(f, &env->mvp->CP0_MVPConf1);
-
-    /* Save TLB */
-    qemu_put_be32s(f, &env->tlb->nb_tlb);
-    qemu_put_be32s(f, &env->tlb->tlb_in_use);
-    for(i = 0; i < MIPS_TLB_MAX; i++) {
-        uint16_t flags = ((env->tlb->mmu.r4k.tlb[i].EHINV << 15) |
-                          (env->tlb->mmu.r4k.tlb[i].RI1 << 14) |
-                          (env->tlb->mmu.r4k.tlb[i].RI0 << 13) |
-                          (env->tlb->mmu.r4k.tlb[i].XI1 << 12) |
-                          (env->tlb->mmu.r4k.tlb[i].XI0 << 11) |
-                          (env->tlb->mmu.r4k.tlb[i].G << 10) |
-                          (env->tlb->mmu.r4k.tlb[i].C0 << 7) |
-                          (env->tlb->mmu.r4k.tlb[i].C1 << 4) |
-                          (env->tlb->mmu.r4k.tlb[i].V0 << 3) |
-                          (env->tlb->mmu.r4k.tlb[i].V1 << 2) |
-                          (env->tlb->mmu.r4k.tlb[i].D0 << 1) |
-                          (env->tlb->mmu.r4k.tlb[i].D1 << 0));
-        uint8_t asid;
-
-        qemu_put_betls(f, &env->tlb->mmu.r4k.tlb[i].VPN);
-        qemu_put_be32s(f, &env->tlb->mmu.r4k.tlb[i].PageMask);
-        asid = env->tlb->mmu.r4k.tlb[i].ASID;
-        qemu_put_8s(f, &asid);
-        qemu_put_be16s(f, &flags);
-        qemu_put_be64s(f, &env->tlb->mmu.r4k.tlb[i].PFN[0]);
-        qemu_put_be64s(f, &env->tlb->mmu.r4k.tlb[i].PFN[1]);
-=======
     fpr_t *v = pv;
     /* Save entire MSA vector register */
     for (i = 0; i < MSA_WRLEN/64; i++) {
         qemu_put_sbe64s(f, &v->wr.d[i]);
->>>>>>> 0d507c48
     }
 }
 
@@ -148,85 +108,6 @@
 
 /* MVP state */
 
-<<<<<<< HEAD
-    /* Save CPU metastate */
-    qemu_put_be32s(f, &env->current_tc);
-    qemu_put_be32s(f, &env->current_fpu);
-    qemu_put_sbe32s(f, &env->error_code);
-    qemu_put_be32s(f, &env->hflags);
-    qemu_put_betls(f, &env->btarget);
-    i = env->bcond;
-    qemu_put_sbe32s(f, &i);
-
-    /* Save remaining CP1 registers */
-    qemu_put_sbe32s(f, &env->CP0_Index);
-    qemu_put_sbe32s(f, &env->CP0_Random);
-    qemu_put_sbe32s(f, &env->CP0_VPEControl);
-    qemu_put_sbe32s(f, &env->CP0_VPEConf0);
-    qemu_put_sbe32s(f, &env->CP0_VPEConf1);
-    qemu_put_betls(f, &env->CP0_YQMask);
-    qemu_put_betls(f, &env->CP0_VPESchedule);
-    qemu_put_betls(f, &env->CP0_VPEScheFBack);
-    qemu_put_sbe32s(f, &env->CP0_VPEOpt);
-    qemu_put_be64s(f, &env->CP0_EntryLo0);
-    qemu_put_be64s(f, &env->CP0_EntryLo1);
-    qemu_put_betls(f, &env->CP0_Context);
-    qemu_put_sbe32s(f, &env->CP0_PageMask);
-    qemu_put_sbe32s(f, &env->CP0_PageGrain);
-    qemu_put_betls(f, &env->CP0_PWBase);
-    qemu_put_betls(f, &env->CP0_PWField);
-    qemu_put_betls(f, &env->CP0_PWSize);
-    qemu_put_sbe32s(f, &env->CP0_Wired);
-    qemu_put_sbe32s(f, &env->CP0_PWCtl);
-    qemu_put_sbe32s(f, &env->CP0_SRSConf0);
-    qemu_put_sbe32s(f, &env->CP0_SRSConf1);
-    qemu_put_sbe32s(f, &env->CP0_SRSConf2);
-    qemu_put_sbe32s(f, &env->CP0_SRSConf3);
-    qemu_put_sbe32s(f, &env->CP0_SRSConf4);
-    qemu_put_sbe32s(f, &env->CP0_HWREna);
-    qemu_put_betls(f, &env->CP0_BadVAddr);
-    qemu_put_be32s(f, &env->CP0_BadInstr);
-    qemu_put_be32s(f, &env->CP0_BadInstrP);
-    qemu_put_sbe32s(f, &env->CP0_Count);
-    qemu_put_betls(f, &env->CP0_EntryHi);
-    qemu_put_sbe32s(f, &env->CP0_Compare);
-    qemu_put_sbe32s(f, &env->CP0_Status);
-    qemu_put_sbe32s(f, &env->CP0_IntCtl);
-    qemu_put_sbe32s(f, &env->CP0_SRSCtl);
-    qemu_put_sbe32s(f, &env->CP0_SRSMap);
-    qemu_put_sbe32s(f, &env->CP0_Cause);
-    qemu_put_betls(f, &env->CP0_EPC);
-    qemu_put_sbe32s(f, &env->CP0_PRid);
-    qemu_put_sbe32s(f, &env->CP0_EBase);
-    qemu_put_sbe32s(f, &env->CP0_Config0);
-    qemu_put_sbe32s(f, &env->CP0_Config1);
-    qemu_put_sbe32s(f, &env->CP0_Config2);
-    qemu_put_sbe32s(f, &env->CP0_Config3);
-    qemu_put_sbe32s(f, &env->CP0_Config6);
-    qemu_put_sbe32s(f, &env->CP0_Config7);
-    for (i = 0; i < MIPS_MAAR_MAX; i++) {
-        qemu_put_be64s(f, &env->CP0_MAAR[i]);
-    }
-    qemu_put_sbe32s(f, &env->CP0_MAARI);
-    qemu_put_be64s(f, &env->lladdr);
-    for(i = 0; i < 8; i++)
-        qemu_put_betls(f, &env->CP0_WatchLo[i]);
-    for(i = 0; i < 8; i++)
-        qemu_put_sbe32s(f, &env->CP0_WatchHi[i]);
-    qemu_put_betls(f, &env->CP0_XContext);
-    qemu_put_sbe32s(f, &env->CP0_Framemask);
-    qemu_put_sbe32s(f, &env->CP0_Debug);
-    qemu_put_betls(f, &env->CP0_DEPC);
-    qemu_put_sbe32s(f, &env->CP0_Performance0);
-    qemu_put_be64s(f, &env->CP0_TagLo);
-    qemu_put_sbe32s(f, &env->CP0_DataLo);
-    qemu_put_sbe32s(f, &env->CP0_TagHi);
-    qemu_put_sbe32s(f, &env->CP0_DataHi);
-    qemu_put_betls(f, &env->CP0_ErrorEPC);
-    qemu_put_sbe32s(f, &env->CP0_DESAVE);
-    for (i = 0; i < MIPS_KSCRATCH_NUM; i++) {
-        qemu_put_betls(f, &env->CP0_KScratch[i]);
-=======
 const VMStateDescription vmstate_mvp = {
     .name = "cpu/mvp",
     .version_id = 1,
@@ -236,7 +117,6 @@
         VMSTATE_INT32(CP0_MVPConf0, CPUMIPSMVPContext),
         VMSTATE_INT32(CP0_MVPConf1, CPUMIPSMVPContext),
         VMSTATE_END_OF_LIST()
->>>>>>> 0d507c48
     }
 };
 
@@ -304,130 +184,6 @@
 #define VMSTATE_TLB_ARRAY_V(_f, _s, _n, _v)                     \
     VMSTATE_ARRAY(_f, _s, _n, _v, vmstate_info_tlb, r4k_tlb_t)
 
-<<<<<<< HEAD
-    /* Load active TC */
-    load_tc(f, &env->active_tc, version_id);
-
-    /* Load active FPU */
-    load_fpu(f, &env->active_fpu);
-
-    /* Load MVP */
-    qemu_get_sbe32s(f, &env->mvp->CP0_MVPControl);
-    qemu_get_sbe32s(f, &env->mvp->CP0_MVPConf0);
-    qemu_get_sbe32s(f, &env->mvp->CP0_MVPConf1);
-
-    /* Load TLB */
-    qemu_get_be32s(f, &env->tlb->nb_tlb);
-    qemu_get_be32s(f, &env->tlb->tlb_in_use);
-    for(i = 0; i < MIPS_TLB_MAX; i++) {
-        uint16_t flags;
-        uint8_t asid;
-
-        qemu_get_betls(f, &env->tlb->mmu.r4k.tlb[i].VPN);
-        qemu_get_be32s(f, &env->tlb->mmu.r4k.tlb[i].PageMask);
-        qemu_get_8s(f, &asid);
-        env->tlb->mmu.r4k.tlb[i].ASID = asid;
-        qemu_get_be16s(f, &flags);
-        env->tlb->mmu.r4k.tlb[i].G = (flags >> 10) & 1;
-        env->tlb->mmu.r4k.tlb[i].C0 = (flags >> 7) & 3;
-        env->tlb->mmu.r4k.tlb[i].C1 = (flags >> 4) & 3;
-        env->tlb->mmu.r4k.tlb[i].V0 = (flags >> 3) & 1;
-        env->tlb->mmu.r4k.tlb[i].V1 = (flags >> 2) & 1;
-        env->tlb->mmu.r4k.tlb[i].D0 = (flags >> 1) & 1;
-        env->tlb->mmu.r4k.tlb[i].D1 = (flags >> 0) & 1;
-        if (version_id >= 5) {
-            env->tlb->mmu.r4k.tlb[i].EHINV = (flags >> 15) & 1;
-            env->tlb->mmu.r4k.tlb[i].RI1 = (flags >> 14) & 1;
-            env->tlb->mmu.r4k.tlb[i].RI0 = (flags >> 13) & 1;
-            env->tlb->mmu.r4k.tlb[i].XI1 = (flags >> 12) & 1;
-            env->tlb->mmu.r4k.tlb[i].XI0 = (flags >> 11) & 1;
-        }
-        qemu_get_be64s(f, &env->tlb->mmu.r4k.tlb[i].PFN[0]);
-        qemu_get_be64s(f, &env->tlb->mmu.r4k.tlb[i].PFN[1]);
-    }
-
-    /* Load CPU metastate */
-    qemu_get_be32s(f, &env->current_tc);
-    qemu_get_be32s(f, &env->current_fpu);
-    qemu_get_sbe32s(f, &env->error_code);
-    qemu_get_be32s(f, &env->hflags);
-    qemu_get_betls(f, &env->btarget);
-    qemu_get_sbe32s(f, &i);
-    env->bcond = i;
-
-    /* Load remaining CP1 registers */
-    qemu_get_sbe32s(f, &env->CP0_Index);
-    qemu_get_sbe32s(f, &env->CP0_Random);
-    qemu_get_sbe32s(f, &env->CP0_VPEControl);
-    qemu_get_sbe32s(f, &env->CP0_VPEConf0);
-    qemu_get_sbe32s(f, &env->CP0_VPEConf1);
-    qemu_get_betls(f, &env->CP0_YQMask);
-    qemu_get_betls(f, &env->CP0_VPESchedule);
-    qemu_get_betls(f, &env->CP0_VPEScheFBack);
-    qemu_get_sbe32s(f, &env->CP0_VPEOpt);
-    qemu_get_be64s(f, &env->CP0_EntryLo0);
-    qemu_get_be64s(f, &env->CP0_EntryLo1);
-    qemu_get_betls(f, &env->CP0_Context);
-    qemu_get_sbe32s(f, &env->CP0_PageMask);
-    qemu_get_sbe32s(f, &env->CP0_PageGrain);
-    qemu_get_betls(f, &env->CP0_PWBase);
-    qemu_get_betls(f, &env->CP0_PWField);
-    qemu_get_betls(f, &env->CP0_PWSize);
-    qemu_get_sbe32s(f, &env->CP0_Wired);
-    qemu_get_sbe32s(f, &env->CP0_PWCtl);
-    qemu_get_sbe32s(f, &env->CP0_SRSConf0);
-    qemu_get_sbe32s(f, &env->CP0_SRSConf1);
-    qemu_get_sbe32s(f, &env->CP0_SRSConf2);
-    qemu_get_sbe32s(f, &env->CP0_SRSConf3);
-    qemu_get_sbe32s(f, &env->CP0_SRSConf4);
-    qemu_get_sbe32s(f, &env->CP0_HWREna);
-    qemu_get_betls(f, &env->CP0_BadVAddr);
-    if (version_id >= 5) {
-        qemu_get_be32s(f, &env->CP0_BadInstr);
-        qemu_get_be32s(f, &env->CP0_BadInstrP);
-    }
-    qemu_get_sbe32s(f, &env->CP0_Count);
-    qemu_get_betls(f, &env->CP0_EntryHi);
-    qemu_get_sbe32s(f, &env->CP0_Compare);
-    qemu_get_sbe32s(f, &env->CP0_Status);
-    qemu_get_sbe32s(f, &env->CP0_IntCtl);
-    qemu_get_sbe32s(f, &env->CP0_SRSCtl);
-    qemu_get_sbe32s(f, &env->CP0_SRSMap);
-    qemu_get_sbe32s(f, &env->CP0_Cause);
-    qemu_get_betls(f, &env->CP0_EPC);
-    qemu_get_sbe32s(f, &env->CP0_PRid);
-    qemu_get_sbe32s(f, &env->CP0_EBase);
-    qemu_get_sbe32s(f, &env->CP0_Config0);
-    qemu_get_sbe32s(f, &env->CP0_Config1);
-    qemu_get_sbe32s(f, &env->CP0_Config2);
-    qemu_get_sbe32s(f, &env->CP0_Config3);
-    qemu_get_sbe32s(f, &env->CP0_Config6);
-    qemu_get_sbe32s(f, &env->CP0_Config7);
-    for (i = 0; i < MIPS_MAAR_MAX; i++) {
-        qemu_get_be64s(f, &env->CP0_MAAR[i]);
-    }
-    qemu_get_sbe32s(f, &env->CP0_MAARI);
-    qemu_get_be64s(f, &env->lladdr);
-    for(i = 0; i < 8; i++)
-        qemu_get_betls(f, &env->CP0_WatchLo[i]);
-    for(i = 0; i < 8; i++)
-        qemu_get_sbe32s(f, &env->CP0_WatchHi[i]);
-    qemu_get_betls(f, &env->CP0_XContext);
-    qemu_get_sbe32s(f, &env->CP0_Framemask);
-    qemu_get_sbe32s(f, &env->CP0_Debug);
-    qemu_get_betls(f, &env->CP0_DEPC);
-    qemu_get_sbe32s(f, &env->CP0_Performance0);
-    qemu_get_be64s(f, &env->CP0_TagLo);
-    qemu_get_sbe32s(f, &env->CP0_DataLo);
-    qemu_get_sbe32s(f, &env->CP0_TagHi);
-    qemu_get_sbe32s(f, &env->CP0_DataHi);
-    qemu_get_betls(f, &env->CP0_ErrorEPC);
-    qemu_get_sbe32s(f, &env->CP0_DESAVE);
-    if (version_id >= 5) {
-        for (i = 0; i < MIPS_KSCRATCH_NUM; i++) {
-            qemu_get_betls(f, &env->CP0_KScratch[i]);
-        }
-=======
 #define VMSTATE_TLB_ARRAY(_f, _s, _n)                           \
     VMSTATE_TLB_ARRAY_V(_f, _s, _n, 0)
 
@@ -440,7 +196,6 @@
         VMSTATE_UINT32(tlb_in_use, CPUMIPSTLBContext),
         VMSTATE_TLB_ARRAY(mmu.r4k.tlb, CPUMIPSTLBContext, MIPS_TLB_MAX),
         VMSTATE_END_OF_LIST()
->>>>>>> 0d507c48
     }
 };
 
