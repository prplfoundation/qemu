--- conflicted
+++ resolved
@@ -90,10 +90,6 @@
             /* Check access rights */
             if (!(n ? tlb->V1 : tlb->V0)) {
                 return TLBRET_INVALID;
-<<<<<<< HEAD
-            if (rw == 0 || (n ? tlb->D1 : tlb->D0)) {
-                *physical = (tlb->PFN[n] << 12) | (address & (mask >> 1));
-=======
             }
             if (rw == MMU_INST_FETCH && (n ? tlb->XI1 : tlb->XI0)) {
                 return TLBRET_XI;
@@ -102,8 +98,7 @@
                 return TLBRET_RI;
             }
             if (rw != MMU_DATA_STORE || (n ? tlb->D1 : tlb->D0)) {
-                *physical = tlb->PFN[n] | (address & (mask >> 1));
->>>>>>> e0d0041e
+                *physical = (tlb->PFN[n] << 12) | (address & (mask >> 1));
                 *prot = PAGE_READ;
                 if (n ? tlb->D1 : tlb->D0)
                     *prot |= PAGE_WRITE;
