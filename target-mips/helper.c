--- conflicted
+++ resolved
@@ -922,22 +922,13 @@
     case EXCP_EXT_INTERRUPT:
         cause = 0;
         if (env->CP0_Cause & (1 << CP0Ca_IV)) {
-<<<<<<< HEAD
-            uint32_t spacing = (env->CP0_IntCtl >> CP0IntCtl_VS) &0x1f;
-=======
             uint32_t spacing = (env->CP0_IntCtl >> CP0IntCtl_VS) & 0x1f;
->>>>>>> 2d697366
 
             if ((env->CP0_Status & (1 << CP0St_BEV)) || spacing == 0) {
                 offset = 0x200;
             } else {
                 uint32_t vector = 0;
-<<<<<<< HEAD
-                uint32_t pending = (env->CP0_Cause & CP0Ca_IP_mask)
-                                   >> CP0Ca_IP;
-=======
                 uint32_t pending = (env->CP0_Cause & CP0Ca_IP_mask) >> CP0Ca_IP;
->>>>>>> 2d697366
 
                 if (env->CP0_Config3 & (1 << CP0C3_VEIC)) {
                     /* For VEIC mode, the external interrupt controller feeds
@@ -946,11 +937,7 @@
                 } else {
                     /* Vectored Interrupts
                      * Mask with Status.IM7-IM0 to get enabled interrupts. */
-<<<<<<< HEAD
-                    pending &= (env->CP0_Status >> CP0St_IM) &0xff;
-=======
                     pending &= (env->CP0_Status >> CP0St_IM) & 0xff;
->>>>>>> 2d697366
                     /* Find the highest-priority interrupt. */
                     while (pending >>= 1) {
                         vector++;
