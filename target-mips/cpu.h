--- conflicted
+++ resolved
@@ -236,15 +236,6 @@
     uint32_t SEGBITS;
     uint32_t PABITS;
 #if defined(TARGET_MIPS64)
-<<<<<<< HEAD
-# define DEFAULT_PABITS 36
-#else
-# define DEFAULT_PABITS 32
-#endif
-    target_ulong SEGMask;
-    uint64_t PAMask;
-#define DEFAULT_PAMASK ((1ULL << DEFAULT_PABITS) - 1)
-=======
 # define PABITS_BASE 36
 #else
 # define PABITS_BASE 32
@@ -252,7 +243,6 @@
     target_ulong SEGMask;
     uint64_t PAMask;
 #define PAMASK_BASE ((1ULL << PABITS_BASE) - 1)
->>>>>>> 0d507c48
 
     int32_t msair;
 #define MSAIR_ProcID    8
@@ -311,28 +301,17 @@
 # define CP0EnLo_RI 31
 # define CP0EnLo_XI 30
 #endif
-<<<<<<< HEAD
-    int32_t CP0_GlobalNumer;
-=======
     int32_t CP0_GlobalNumber;
->>>>>>> 0d507c48
 #define CP0GN_VPId 0
     target_ulong CP0_Context;
     target_ulong CP0_KScratch[MIPS_KSCRATCH_NUM];
     int32_t CP0_PageMask;
     int32_t CP0_PageGrain_rw_bitmask;
     int32_t CP0_PageGrain;
-<<<<<<< HEAD
-#define CP0PG_RIE  31
-#define CP0PG_XIE  30
-#define CP0PG_ELPA 29
-#define CP0PG_IEC  27
-=======
 #define CP0PG_RIE 31
 #define CP0PG_XIE 30
 #define CP0PG_ELPA 29
 #define CP0PG_IEC 27
->>>>>>> 0d507c48
     target_ulong CP0_PWBase;
     target_ulong CP0_PWField;
 #define CP0PF_GDI   24
@@ -492,11 +471,7 @@
 #define CP0C3_MSAP  28
 #define CP0C3_BP 27
 #define CP0C3_BI 26
-<<<<<<< HEAD
-#define CP0C3_PW 24
-=======
 #define CP0C3_PW   24
->>>>>>> 0d507c48
 #define CP0C3_IPLW 21
 #define CP0C3_MMAR 18
 #define CP0C3_MCU  17
@@ -531,10 +506,7 @@
 #define CP0C5_CV         29
 #define CP0C5_EVA        28
 #define CP0C5_MSAEn      27
-<<<<<<< HEAD
-=======
 #define CP0C5_XNP        13
->>>>>>> 0d507c48
 #define CP0C5_UFE        9
 #define CP0C5_FRE        8
 #define CP0C5_VP         7
@@ -580,13 +552,10 @@
 #define CP0DB_DSS  0
     target_ulong CP0_DEPC;
     int32_t CP0_Performance0;
-<<<<<<< HEAD
-=======
     int32_t CP0_ErrCtl;
 #define CP0EC_WST 29
 #define CP0EC_SPR 28
 #define CP0EC_ITC 26
->>>>>>> 0d507c48
     uint64_t CP0_TagLo;
     int32_t CP0_DataLo;
     int32_t CP0_TagHi;
@@ -649,15 +618,9 @@
 #define MIPS_HFLAG_SBRI  0x400000 /* R6 SDBBP causes RI excpt. in user mode */
 #define MIPS_HFLAG_FBNSLOT 0x800000 /* Forbidden slot                   */
 #define MIPS_HFLAG_MSA   0x1000000
-<<<<<<< HEAD
-#define MIPS_HFLAG_ELPA  0x2000000
-#define MIPS_HFLAG_LLBIT 0x4000000 /* In this mode we snoop all stores */
-#define MIPS_HFLAG_FRE   0x8000000 /* FRE enabled */
-=======
 #define MIPS_HFLAG_FRE   0x2000000 /* FRE enabled */
 #define MIPS_HFLAG_ELPA  0x4000000
 #define MIPS_HFLAG_ITC_CACHE  0x8000000 /* CACHE instr. operates on ITC tag */
->>>>>>> 0d507c48
     target_ulong btarget;        /* Jump / branch target               */
     target_ulong bcond;          /* Branch condition (if needed)       */
 
@@ -860,8 +823,6 @@
 void r4k_invalidate_tlb (CPUMIPSState *env, int idx, int use_extra);
 hwaddr cpu_mips_translate_address (CPUMIPSState *env, target_ulong address,
 		                               int rw);
-bool cpu_mips_validate_access(CPUMIPSState *env, target_ulong address,
-                            target_ulong badvaddr, unsigned data_size, int rw);
 #endif
 target_ulong exception_resume_pc (CPUMIPSState *env);
 
@@ -881,8 +842,6 @@
     set_flush_to_zero((env->active_fpu.fcr31 & (1 << 24)) != 0,
                       &env->active_fpu.fp_status);
 }
-<<<<<<< HEAD
-=======
 
 static inline void restore_fp_status(CPUMIPSState *env)
 {
@@ -909,7 +868,6 @@
         env->PAMask = PAMASK_BASE;
     }
 }
->>>>>>> 0d507c48
 
 static inline void cpu_get_tb_cpu_state(CPUMIPSState *env, target_ulong *pc,
                                         target_ulong *cs_base, int *flags)
@@ -955,12 +913,6 @@
 {
     CPUState *other_cs = first_cpu;
 
-<<<<<<< HEAD
-    CPU_FOREACH(other_cs) {
-        MIPSCPU *other_cpu = MIPS_CPU(other_cs);
-        if ((&other_cpu->env != env) &&
-            ((other_cpu->env.CP0_VPControl >> CP0VPCtl_DIS) &1)) {
-=======
     /* Check if the VP disabled other VPs (which means the VP is enabled) */
     if ((env->CP0_VPControl >> CP0VPCtl_DIS) & 1) {
         return 1;
@@ -971,7 +923,6 @@
         MIPSCPU *other_cpu = MIPS_CPU(other_cs);
         if ((&other_cpu->env != env) &&
             ((other_cpu->env.CP0_VPControl >> CP0VPCtl_DIS) & 1)) {
->>>>>>> 0d507c48
             return 0;
         }
     }
@@ -985,13 +936,8 @@
     env->hflags &= ~(MIPS_HFLAG_COP1X | MIPS_HFLAG_64 | MIPS_HFLAG_CP0 |
                      MIPS_HFLAG_F64 | MIPS_HFLAG_FPU | MIPS_HFLAG_KSU |
                      MIPS_HFLAG_AWRAP | MIPS_HFLAG_DSP | MIPS_HFLAG_DSPR2 |
-<<<<<<< HEAD
-                     MIPS_HFLAG_SBRI | MIPS_HFLAG_MSA | MIPS_HFLAG_ELPA |
-                     MIPS_HFLAG_FRE);
-=======
                      MIPS_HFLAG_SBRI | MIPS_HFLAG_MSA | MIPS_HFLAG_FRE |
                      MIPS_HFLAG_ELPA);
->>>>>>> 0d507c48
     if (!(env->CP0_Status & (1 << CP0St_EXL)) &&
         !(env->CP0_Status & (1 << CP0St_ERL)) &&
         !(env->hflags & MIPS_HFLAG_DM)) {
@@ -1072,26 +1018,16 @@
             env->hflags |= MIPS_HFLAG_MSA;
         }
     }
-<<<<<<< HEAD
-=======
     if (env->active_fpu.fcr0 & (1 << FCR0_FREP)) {
         if (env->CP0_Config5 & (1 << CP0C5_FRE)) {
             env->hflags |= MIPS_HFLAG_FRE;
         }
     }
->>>>>>> 0d507c48
     if (env->CP0_Config3 & (1 << CP0C3_LPA)) {
         if (env->CP0_PageGrain & (1 << CP0PG_ELPA)) {
             env->hflags |= MIPS_HFLAG_ELPA;
         }
     }
-<<<<<<< HEAD
-    if (env->active_fpu.fcr0 & (1 << FCR0_FREP)) {
-        if (env->CP0_Config5 & (1 << CP0C5_FRE)) {
-            env->hflags |= MIPS_HFLAG_FRE;
-        }
-    }
-=======
 }
 
 #ifndef CONFIG_USER_ONLY
@@ -1226,96 +1162,6 @@
                                                     uintptr_t pc)
 {
     do_raise_exception_err(env, exception, 0, pc);
->>>>>>> 0d507c48
-}
-
-#ifndef CONFIG_USER_ONLY
-/* Called for updates to CP0_Status.  */
-static inline void sync_c0_status(CPUMIPSState *env, CPUMIPSState *cpu, int tc)
-{
-    int32_t tcstatus, *tcst;
-    uint32_t v = cpu->CP0_Status;
-    uint32_t cu, mx, asid, ksu;
-    uint32_t mask = ((1 << CP0TCSt_TCU3)
-                       | (1 << CP0TCSt_TCU2)
-                       | (1 << CP0TCSt_TCU1)
-                       | (1 << CP0TCSt_TCU0)
-                       | (1 << CP0TCSt_TMX)
-                       | (3 << CP0TCSt_TKSU)
-                       | (0xff << CP0TCSt_TASID));
-
-    cu = (v >> CP0St_CU0) & 0xf;
-    mx = (v >> CP0St_MX) & 0x1;
-    ksu = (v >> CP0St_KSU) & 0x3;
-    asid = env->CP0_EntryHi & 0xff;
-
-    tcstatus = cu << CP0TCSt_TCU0;
-    tcstatus |= mx << CP0TCSt_TMX;
-    tcstatus |= ksu << CP0TCSt_TKSU;
-    tcstatus |= asid;
-
-    if (tc == cpu->current_tc) {
-        tcst = &cpu->active_tc.CP0_TCStatus;
-    } else {
-        tcst = &cpu->tcs[tc].CP0_TCStatus;
-    }
-
-    *tcst &= ~mask;
-    *tcst |= tcstatus;
-    compute_hflags(cpu);
-}
-
-static inline void cpu_mips_store_status(CPUMIPSState *env, target_ulong val)
-{
-    uint32_t mask = env->CP0_Status_rw_bitmask;
-
-    if (env->insn_flags & ISA_MIPS32R6) {
-        bool has_supervisor = extract32(mask, CP0St_KSU, 2) == 0x3;
-
-        if (has_supervisor && extract32(val, CP0St_KSU, 2) == 0x3) {
-            mask &= ~(3 << CP0St_KSU);
-        }
-        mask &= ~(((1 << CP0St_SR) | (1 << CP0St_NMI)) & val);
-    }
-
-    env->CP0_Status = (env->CP0_Status & ~mask) | (val & mask);
-    if (env->CP0_Config3 & (1 << CP0C3_MT)) {
-        sync_c0_status(env, env, env->current_tc);
-    } else {
-        compute_hflags(env);
-    }
-}
-
-static inline void cpu_mips_store_cause(CPUMIPSState *env, target_ulong val)
-{
-    uint32_t mask = 0x00C00300;
-    uint32_t old = env->CP0_Cause;
-    int i;
-
-    if (env->insn_flags & ISA_MIPS32R2) {
-        mask |= 1 << CP0Ca_DC;
-    }
-    if (env->insn_flags & ISA_MIPS32R6) {
-        mask &= ~((1 << CP0Ca_WP) & val);
-    }
-
-    env->CP0_Cause = (env->CP0_Cause & ~mask) | (val & mask);
-
-    if ((old ^ env->CP0_Cause) & (1 << CP0Ca_DC)) {
-        if (env->CP0_Cause & (1 << CP0Ca_DC)) {
-            cpu_mips_stop_count(env);
-        } else {
-            cpu_mips_start_count(env);
-        }
-    }
-
-    /* Set/reset software interrupts */
-    for (i = 0 ; i < 2 ; i++) {
-        if ((old ^ env->CP0_Cause) & (1 << (CP0Ca_IP + i))) {
-            cpu_mips_soft_irq(env, i, env->CP0_Cause & (1 << (CP0Ca_IP + i)));
-        }
-    }
-}
-#endif
+}
 
 #endif /* !defined (__MIPS_CPU_H__) */