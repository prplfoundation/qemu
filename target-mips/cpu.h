--- conflicted
+++ resolved
@@ -30,16 +30,12 @@
     uint_fast16_t V1:1;
     uint_fast16_t D0:1;
     uint_fast16_t D1:1;
-<<<<<<< HEAD
-    uint64_t PFN[2];
-=======
     uint_fast16_t XI0:1;
     uint_fast16_t XI1:1;
     uint_fast16_t RI0:1;
     uint_fast16_t RI1:1;
     uint_fast16_t EHINV:1;
-    target_ulong PFN[2];
->>>>>>> e0d0041e
+    uint64_t PFN[2];
 };
 
 #if !defined(CONFIG_USER_ONLY)
@@ -167,11 +163,8 @@
 #define MIPS_TC_MAX 5
 #define MIPS_FPU_MAX 1
 #define MIPS_DSP_ACC 4
-<<<<<<< HEAD
+#define MIPS_KSCRATCH_NUM 6
 #define MIPS_MAAR_MAX 16 /* Must be an even number. */
-=======
-#define MIPS_KSCRATCH_NUM 6
->>>>>>> e0d0041e
 
 typedef struct TCState TCState;
 struct TCState {
@@ -287,12 +280,8 @@
 #define CP0VPEOpt_DWX2	2
 #define CP0VPEOpt_DWX1	1
 #define CP0VPEOpt_DWX0	0
-<<<<<<< HEAD
     uint64_t CP0_EntryLo0;
     uint64_t CP0_EntryLo1;
-=======
-    target_ulong CP0_EntryLo0;
-    target_ulong CP0_EntryLo1;
 #if defined(TARGET_MIPS64)
 # define CP0EnLo_RI 63
 # define CP0EnLo_XI 62
@@ -300,22 +289,18 @@
 # define CP0EnLo_RI 31
 # define CP0EnLo_XI 30
 #endif
->>>>>>> e0d0041e
     target_ulong CP0_Context;
     target_ulong CP0_KScratch[MIPS_KSCRATCH_NUM];
     int32_t CP0_PageMask;
     int32_t CP0_PageGrain_rw_bitmask;
     int32_t CP0_PageGrain;
-<<<<<<< HEAD
+#define CP0PG_RIE  31
+#define CP0PG_XIE  30
 #define CP0PG_ELPA 29
+#define CP0PG_IEC  27
     target_ulong CP0_PWBase;
     target_ulong CP0_PWField;
     target_ulong CP0_PWSize;
-=======
-#define CP0PG_RIE 31
-#define CP0PG_XIE 30
-#define CP0PG_IEC 27
->>>>>>> e0d0041e
     int32_t CP0_Wired;
     int32_t CP0_PWCtl;
     int32_t CP0_SRSConf0_rw_bitmask;
@@ -451,18 +436,15 @@
 #define CP0C2_SA   0
     int32_t CP0_Config3;
 #define CP0C3_M    31
-<<<<<<< HEAD
-#define CP0C3_PW   24
-=======
 #define CP0C3_BPG  30
 #define CP0C3_CMCGR 29
 #define CP0C3_MSAP  28
 #define CP0C3_BP 27
 #define CP0C3_BI 26
+#define CP0C3_PW 24
 #define CP0C3_IPLW 21
 #define CP0C3_MMAR 18
 #define CP0C3_MCU  17
->>>>>>> e0d0041e
 #define CP0C3_ISA_ON_EXC 16
 #define CP0C3_ISA  14
 #define CP0C3_ULRI 13
@@ -494,12 +476,9 @@
 #define CP0C5_CV         29
 #define CP0C5_EVA        28
 #define CP0C5_MSAEn      27
-<<<<<<< HEAD
+#define CP0C5_SBRI       6
 #define CP0C5_MVH        5
 #define CP0C5_MRP        3
-=======
-#define CP0C5_SBRI       6
->>>>>>> e0d0041e
 #define CP0C5_UFR        2
 #define CP0C5_NFExists   0
     int32_t CP0_Config6;
@@ -553,11 +532,7 @@
 #define EXCP_INST_NOTAVAIL 0x2 /* No valid instruction word for BadInstr */
     uint32_t hflags;    /* CPU State */
     /* TMASK defines different execution modes */
-<<<<<<< HEAD
-#define MIPS_HFLAG_TMASK  0x1C07FF
-=======
-#define MIPS_HFLAG_TMASK  0x15807FF
->>>>>>> e0d0041e
+#define MIPS_HFLAG_TMASK  0x35807FF
 #define MIPS_HFLAG_MODE   0x00007 /* execution modes                    */
     /* The KSU flags must be the lowest bits in hflags. The flag order
        must be the same as defined for CP0 Status. This allows to use
@@ -597,11 +572,6 @@
 #define MIPS_HFLAG_BX     0x40000 /* branch exchanges execution mode    */
 #define MIPS_HFLAG_BMASK  (MIPS_HFLAG_BMASK_BASE | MIPS_HFLAG_BMASK_EXT)
     /* MIPS DSP resources access. */
-<<<<<<< HEAD
-#define MIPS_HFLAG_DSP   0x40000  /* Enable access to MIPS DSP resources. */
-#define MIPS_HFLAG_DSPR2 0x80000  /* Enable access to MIPS DSPR2 resources. */
-#define MIPS_HFLAG_ELPA  0x100000
-=======
 #define MIPS_HFLAG_DSP   0x080000  /* Enable access to MIPS DSP resources. */
 #define MIPS_HFLAG_DSPR2 0x100000  /* Enable access to MIPS DSPR2 resources. */
     /* Extra flag about HWREna register. */
@@ -609,7 +579,7 @@
 #define MIPS_HFLAG_SBRI  0x400000 /* R6 SDBBP causes RI excpt. in user mode */
 #define MIPS_HFLAG_FBNSLOT 0x800000 /* Forbidden slot                   */
 #define MIPS_HFLAG_MSA   0x1000000
->>>>>>> e0d0041e
+#define MIPS_HFLAG_ELPA  0x2000000
     target_ulong btarget;        /* Jump / branch target               */
     target_ulong bcond;          /* Branch condition (if needed)       */
 
@@ -871,13 +841,8 @@
 {
     env->hflags &= ~(MIPS_HFLAG_COP1X | MIPS_HFLAG_64 | MIPS_HFLAG_CP0 |
                      MIPS_HFLAG_F64 | MIPS_HFLAG_FPU | MIPS_HFLAG_KSU |
-<<<<<<< HEAD
-                     MIPS_HFLAG_UX | MIPS_HFLAG_DSP | MIPS_HFLAG_DSPR2 |
-                     MIPS_HFLAG_ELPA);
-=======
                      MIPS_HFLAG_AWRAP | MIPS_HFLAG_DSP | MIPS_HFLAG_DSPR2 |
-                     MIPS_HFLAG_SBRI | MIPS_HFLAG_MSA);
->>>>>>> e0d0041e
+                     MIPS_HFLAG_SBRI | MIPS_HFLAG_MSA | MIPS_HFLAG_ELPA);
     if (!(env->CP0_Status & (1 << CP0St_EXL)) &&
         !(env->CP0_Status & (1 << CP0St_ERL)) &&
         !(env->hflags & MIPS_HFLAG_DM)) {
@@ -950,15 +915,14 @@
             env->hflags |= MIPS_HFLAG_COP1X;
         }
     }
-<<<<<<< HEAD
+    if (env->insn_flags & ASE_MSA) {
+        if (env->CP0_Config5 & (1 << CP0C5_MSAEn)) {
+            env->hflags |= MIPS_HFLAG_MSA;
+        }
+    }
     if (env->CP0_Config3 & (1 << CP0C3_LPA)) {
         if (env->CP0_PageGrain & (1 << CP0PG_ELPA)) {
             env->hflags |= MIPS_HFLAG_ELPA;
-=======
-    if (env->insn_flags & ASE_MSA) {
-        if (env->CP0_Config5 & (1 << CP0C5_MSAEn)) {
-            env->hflags |= MIPS_HFLAG_MSA;
->>>>>>> e0d0041e
         }
     }
 }
