--- conflicted
+++ resolved
@@ -1443,12 +1443,8 @@
 {
     uint32_t mask = 0x0000000F;
 
-<<<<<<< HEAD
-    if (env->CP0_Config1 & (1 << CP0C1_PC)) {
-=======
     if ((env->CP0_Config1 & (1 << CP0C1_PC)) &&
         (env->insn_flags & ISA_MIPS32R6)) {
->>>>>>> d5600def
         mask |= (1 << 4);
     }
     if (env->insn_flags & ISA_MIPS32R6) {
@@ -2352,11 +2348,7 @@
     if ((env->hflags & MIPS_HFLAG_CP0) || (env->CP0_HWREna & (1 << reg))) {
         return;
     }
-<<<<<<< HEAD
-    helper_raise_exception(env, EXCP_RI);
-=======
     do_raise_exception(env, EXCP_RI, GETPC());
->>>>>>> d5600def
 }
 
 target_ulong helper_rdhwr_cpunum(CPUMIPSState *env)
@@ -2375,15 +2367,9 @@
 {
     check_hwrena(env, 2);
 #ifdef CONFIG_USER_ONLY
-<<<<<<< HEAD
-        return env->CP0_Count;
-#else
-        return (int32_t)cpu_mips_get_count(env);
-=======
     return env->CP0_Count;
 #else
     return (int32_t)cpu_mips_get_count(env);
->>>>>>> d5600def
 #endif
 }
 
